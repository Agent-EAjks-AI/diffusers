--- conflicted
+++ resolved
@@ -329,58 +329,6 @@
           name: torch_minimum_version_cuda_test_reports
           path: reports
 
-<<<<<<< HEAD
-  run_nightly_onnx_tests:
-    name: Nightly ONNXRuntime CUDA tests on Ubuntu
-    runs-on:
-      group: aws-g4dn-2xlarge
-    container:
-      image: diffusers/diffusers-onnxruntime-cuda
-      options: --gpus 0 --shm-size "16gb" --ipc host
-
-    steps:
-    - name: Checkout diffusers
-      uses: actions/checkout@v3
-      with:
-        fetch-depth: 2
-
-    - name: NVIDIA-SMI
-      run: nvidia-smi
-
-    - name: Install dependencies
-      run: |
-        python -m venv /opt/venv && export PATH="/opt/venv/bin:$PATH"
-        python -m uv pip install -e [quality,test]
-        pip uninstall accelerate -y && python -m uv pip install -U accelerate@git+https://github.com/huggingface/accelerate.git
-        
-    - name: Environment
-      run: python utils/print_env.py
-
-    - name: Run Nightly ONNXRuntime CUDA tests
-      env:
-        HF_TOKEN: ${{ secrets.DIFFUSERS_HF_HUB_READ_TOKEN }}
-      run: |
-        python -m pytest -n 1 --max-worker-restart=0 --dist=loadfile \
-          -s -v -k "Onnx" \
-          --make-reports=tests_onnx_cuda \
-          --report-log=tests_onnx_cuda.log \
-          tests/
-
-    - name: Failure short reports
-      if: ${{ failure() }}
-      run: |
-        cat reports/tests_onnx_cuda_stats.txt
-        cat reports/tests_onnx_cuda_failures_short.txt
-
-    - name: Test suite reports artifacts
-      if: ${{ always() }}
-      uses: actions/upload-artifact@v4
-      with:
-        name: tests_onnx_cuda_reports
-        path: reports
-
-=======
->>>>>>> 76ec3d1f
   run_nightly_quantization_tests:
     name: Torch quantization nightly tests
     strategy:
@@ -500,60 +448,6 @@
           name: torch_cuda_pipeline_level_quant_reports
           path: reports
 
-<<<<<<< HEAD
-  run_flax_tpu_tests:
-    name: Nightly Flax TPU Tests
-    runs-on:
-      group: gcp-ct5lp-hightpu-8t
-    if: github.event_name == 'schedule'
-
-    container:
-      image: diffusers/diffusers-flax-tpu
-      options: --shm-size "16gb" --ipc host --privileged ${{ vars.V5_LITEPOD_8_ENV}} -v /mnt/hf_cache:/mnt/hf_cache
-    defaults:
-      run:
-        shell: bash
-    steps:
-    - name: Checkout diffusers
-      uses: actions/checkout@v3
-      with:
-        fetch-depth: 2
-
-    - name: Install dependencies
-      run: |
-        python -m venv /opt/venv && export PATH="/opt/venv/bin:$PATH"
-        python -m uv pip install -e [quality,test]
-        pip uninstall accelerate -y && python -m uv pip install -U accelerate@git+https://github.com/huggingface/accelerate.git
-        
-
-    - name: Environment
-      run: python utils/print_env.py
-
-    - name: Run nightly Flax TPU tests
-      env:
-        HF_TOKEN: ${{ secrets.DIFFUSERS_HF_HUB_READ_TOKEN }}
-      run: |
-        python -m pytest -n 0 \
-          -s -v -k "Flax" \
-          --make-reports=tests_flax_tpu \
-          --report-log=tests_flax_tpu.log \
-          tests/
-
-    - name: Failure short reports
-      if: ${{ failure() }}
-      run: |
-        cat reports/tests_flax_tpu_stats.txt
-        cat reports/tests_flax_tpu_failures_short.txt
-
-    - name: Test suite reports artifacts
-      if: ${{ always() }}
-      uses: actions/upload-artifact@v4
-      with:
-        name: flax_tpu_test_reports
-        path: reports
-
-=======
->>>>>>> 76ec3d1f
   generate_consolidated_report:
     name: Generate Consolidated Test Report
     needs: [
