--- conflicted
+++ resolved
@@ -129,14 +129,6 @@
         pipe.set_progress_bar_config(disable=None)
         _, _, inputs = self.get_dummy_inputs(with_generator=False)
 
-<<<<<<< HEAD
-            output_no_lora = self.cached_non_lora_outputs[scheduler_cls.__name__]
-            self.assertTrue(output_no_lora.shape == self.output_shape)
-=======
-        output_no_lora = pipe(**inputs, generator=torch.manual_seed(0))[0]
-        self.assertTrue(output_no_lora.shape == self.output_shape)
->>>>>>> 041501ae
-
         images_lora = pipe(**inputs, generator=torch.manual_seed(0))[0]
 
         with tempfile.TemporaryDirectory() as tmpdirname:
