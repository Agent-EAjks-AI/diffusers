--- conflicted
+++ resolved
@@ -16,10 +16,7 @@
 import unittest
 
 import numpy as np
-<<<<<<< HEAD
-=======
 import pytest
->>>>>>> 764d7ed4
 import torch
 from transformers import AutoTokenizer, GemmaForCausalLM
 
@@ -29,11 +26,7 @@
     Lumina2Text2ImgPipeline,
     Lumina2Transformer2DModel,
 )
-<<<<<<< HEAD
-from diffusers.utils.testing_utils import floats_tensor, require_peft_backend, torch_device
-=======
 from diffusers.utils.testing_utils import floats_tensor, is_torch_version, require_peft_backend, skip_mps, torch_device
->>>>>>> 764d7ed4
 
 
 sys.path.append(".")
@@ -140,15 +133,12 @@
     def test_simple_inference_with_text_lora_save_load(self):
         pass
 
-<<<<<<< HEAD
-=======
     @skip_mps
     @pytest.mark.xfail(
         condition=torch.device(torch_device).type == "cpu" and is_torch_version(">=", "2.5"),
         reason="Test currently fails on CPU and PyTorch 2.5.1 but not on PyTorch 2.4.1.",
         strict=False,
     )
->>>>>>> 764d7ed4
     def test_lora_fuse_nan(self):
         for scheduler_cls in self.scheduler_classes:
             components, text_lora_config, denoiser_lora_config = self.get_dummy_components(scheduler_cls)
@@ -169,21 +159,7 @@
 
             # corrupt one LoRA weight with `inf` values
             with torch.no_grad():
-<<<<<<< HEAD
-                if self.unet_kwargs:
-                    pipe.unet.mid_block.attentions[0].transformer_blocks[0].attn1.to_q.lora_A[
-                        "adapter-1"
-                    ].weight += float("inf")
-                else:
-                    named_modules = [name for name, _ in pipe.transformer.named_modules()]
-                    has_attn1 = any("attn1" in name for name in named_modules)
-                    if has_attn1:
-                        pipe.transformer.layers[0].attn1.to_q.lora_A["adapter-1"].weight += float("inf")
-                    else:
-                        pipe.transformer.layers[0].attn.to_q.lora_A["adapter-1"].weight += float("inf")
-=======
                 pipe.transformer.layers[0].attn.to_q.lora_A["adapter-1"].weight += float("inf")
->>>>>>> 764d7ed4
 
             # with `safe_fusing=True` we should see an Error
             with self.assertRaises(ValueError):
