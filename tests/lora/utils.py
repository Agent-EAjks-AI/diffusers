--- conflicted
+++ resolved
@@ -126,7 +126,6 @@
     text_encoder_target_modules = ["q_proj", "k_proj", "v_proj", "out_proj"]
     denoiser_target_modules = ["to_q", "to_k", "to_v", "to_out.0"]
 
-<<<<<<< HEAD
     cached_non_lora_outputs = {}
 
     @pytest.fixture(scope="class", autouse=True)
@@ -135,35 +134,28 @@
         This fixture will be executed once per test class and will populate
         the cached_non_lora_outputs dictionary.
         """
-        for scheduler_cls in self.scheduler_classes:
-            if scheduler_cls.__name__ in self.cached_non_lora_outputs:
-                continue
-
-            components, _, _ = self.get_dummy_components(scheduler_cls)
-            pipe = self.pipeline_class(**components)
-            pipe = pipe.to(torch_device)
-            pipe.set_progress_bar_config(disable=None)
-
-            # Always ensure the inputs are without the `generator`. Make sure to pass the `generator`
-            # explicitly.
-            _, _, inputs = self.get_dummy_inputs(with_generator=False)
-            output_no_lora = pipe(**inputs, generator=torch.manual_seed(0))[0]
-            self.cached_non_lora_outputs[scheduler_cls.__name__] = output_no_lora
+        components, _, _ = self.get_dummy_components(self.scheduler_cls)
+        pipe = self.pipeline_class(**components)
+        pipe = pipe.to(torch_device)
+        pipe.set_progress_bar_config(disable=None)
+
+        # Always ensure the inputs are without the `generator`. Make sure to pass the `generator`
+        # explicitly.
+        _, _, inputs = self.get_dummy_inputs(with_generator=False)
+        output_no_lora = pipe(**inputs, generator=torch.manual_seed(0))[0]
+        self.cached_non_lora_outputs[self.scheduler_cls.__name__] = output_no_lora
 
         # Ensures that there's no inconsistency when reusing the cache.
         yield
         self.cached_non_lora_outputs.clear()
 
     def get_dummy_components(self, scheduler_cls=None, use_dora=False, lora_alpha=None):
-=======
-    def get_dummy_components(self, use_dora=False, lora_alpha=None):
->>>>>>> 041501ae
         if self.unet_kwargs and self.transformer_kwargs:
             raise ValueError("Both `unet_kwargs` and `transformer_kwargs` cannot be specified.")
         if self.has_two_text_encoders and self.has_three_text_encoders:
             raise ValueError("Both `has_two_text_encoders` and `has_three_text_encoders` cannot be True.")
 
-        scheduler_cls = self.scheduler_cls
+        scheduler_cls = scheduler_cls if scheduler_cls is not None else self.scheduler_cls
         rank = 4
         lora_alpha = rank if lora_alpha is None else lora_alpha
 
@@ -347,20 +339,8 @@
         """
         Tests a simple inference and makes sure it works as expected
         """
-<<<<<<< HEAD
-        for scheduler_cls in self.scheduler_classes:
-            output_no_lora = self.cached_non_lora_outputs[scheduler_cls.__name__]
-            self.assertTrue(output_no_lora.shape == self.output_shape)
-=======
-        components, text_lora_config, _ = self.get_dummy_components()
-        pipe = self.pipeline_class(**components)
-        pipe = pipe.to(torch_device)
-        pipe.set_progress_bar_config(disable=None)
-
-        _, _, inputs = self.get_dummy_inputs()
-        output_no_lora = pipe(**inputs)[0]
+        output_no_lora = self.cached_non_lora_outputs[self.scheduler_cls.__name__]
         self.assertTrue(output_no_lora.shape == self.output_shape)
->>>>>>> 041501ae
 
     def test_simple_inference_with_text_lora(self):
         """
@@ -373,14 +353,7 @@
         pipe.set_progress_bar_config(disable=None)
         _, _, inputs = self.get_dummy_inputs(with_generator=False)
 
-<<<<<<< HEAD
-            output_no_lora = self.cached_non_lora_outputs[scheduler_cls.__name__]
-            self.assertTrue(output_no_lora.shape == self.output_shape)
-=======
-        output_no_lora = pipe(**inputs, generator=torch.manual_seed(0))[0]
-        self.assertTrue(output_no_lora.shape == self.output_shape)
->>>>>>> 041501ae
-
+        output_no_lora = self.cached_non_lora_outputs[self.scheduler_cls.__name__]
         pipe, _ = self.add_adapters_to_pipeline(pipe, text_lora_config, denoiser_lora_config=None)
 
         output_lora = pipe(**inputs, generator=torch.manual_seed(0))[0]
@@ -456,21 +429,6 @@
         pipe.set_progress_bar_config(disable=None)
         _, _, inputs = self.get_dummy_inputs(with_generator=False)
 
-<<<<<<< HEAD
-        for scheduler_cls in self.scheduler_classes:
-            components, text_lora_config, denoiser_lora_config = self.get_dummy_components(scheduler_cls)
-            pipe = self.pipeline_class(**components)
-            pipe = pipe.to(torch_device)
-            pipe.set_progress_bar_config(disable=None)
-            _, _, inputs = self.get_dummy_inputs(with_generator=False)
-
-            output_no_lora = self.cached_non_lora_outputs[scheduler_cls.__name__]
-            self.assertTrue(output_no_lora.shape == self.output_shape)
-=======
-        output_no_lora = pipe(**inputs, generator=torch.manual_seed(0))[0]
-        self.assertTrue(output_no_lora.shape == self.output_shape)
->>>>>>> 041501ae
-
         pipe, _ = self.add_adapters_to_pipeline(pipe, text_lora_config, denoiser_lora_config)
 
         images_lora = pipe(**inputs, generator=torch.manual_seed(0))[0]
@@ -520,20 +478,7 @@
         pipe.set_progress_bar_config(disable=None)
         _, _, inputs = self.get_dummy_inputs(with_generator=False)
 
-<<<<<<< HEAD
-        for scheduler_cls in self.scheduler_classes:
-            components, text_lora_config, _ = self.get_dummy_components(scheduler_cls)
-            pipe = self.pipeline_class(**components)
-            pipe = pipe.to(torch_device)
-            pipe.set_progress_bar_config(disable=None)
-            _, _, inputs = self.get_dummy_inputs(with_generator=False)
-
-            output_no_lora = self.cached_non_lora_outputs[scheduler_cls.__name__]
-            self.assertTrue(output_no_lora.shape == self.output_shape)
-=======
-        output_no_lora = pipe(**inputs, generator=torch.manual_seed(0))[0]
-        self.assertTrue(output_no_lora.shape == self.output_shape)
->>>>>>> 041501ae
+        output_no_lora = self.cached_non_lora_outputs[self.scheduler_cls.__name__]
 
         pipe, _ = self.add_adapters_to_pipeline(pipe, text_lora_config, denoiser_lora_config=None)
 
@@ -569,13 +514,7 @@
         pipe.set_progress_bar_config(disable=None)
         _, _, inputs = self.get_dummy_inputs(with_generator=False)
 
-<<<<<<< HEAD
-            output_no_lora = self.cached_non_lora_outputs[scheduler_cls.__name__]
-            self.assertTrue(output_no_lora.shape == self.output_shape)
-=======
-        output_no_lora = pipe(**inputs, generator=torch.manual_seed(0))[0]
-        self.assertTrue(output_no_lora.shape == self.output_shape)
->>>>>>> 041501ae
+        output_no_lora = self.cached_non_lora_outputs[self.scheduler_cls.__name__]
 
         pipe, _ = self.add_adapters_to_pipeline(pipe, text_lora_config, denoiser_lora_config=None)
 
@@ -605,13 +544,7 @@
         pipe.set_progress_bar_config(disable=None)
         _, _, inputs = self.get_dummy_inputs(with_generator=False)
 
-<<<<<<< HEAD
-            output_no_lora = self.cached_non_lora_outputs[scheduler_cls.__name__]
-            self.assertTrue(output_no_lora.shape == self.output_shape)
-=======
-        output_no_lora = pipe(**inputs, generator=torch.manual_seed(0))[0]
-        self.assertTrue(output_no_lora.shape == self.output_shape)
->>>>>>> 041501ae
+        output_no_lora = self.cached_non_lora_outputs[self.scheduler_cls.__name__]
 
         pipe, _ = self.add_adapters_to_pipeline(pipe, text_lora_config, denoiser_lora_config=None)
 
@@ -641,14 +574,6 @@
         pipe = pipe.to(torch_device)
         pipe.set_progress_bar_config(disable=None)
         _, _, inputs = self.get_dummy_inputs(with_generator=False)
-
-<<<<<<< HEAD
-            output_no_lora = self.cached_non_lora_outputs[scheduler_cls.__name__]
-            self.assertTrue(output_no_lora.shape == self.output_shape)
-=======
-        output_no_lora = pipe(**inputs, generator=torch.manual_seed(0))[0]
-        self.assertTrue(output_no_lora.shape == self.output_shape)
->>>>>>> 041501ae
 
         pipe, _ = self.add_adapters_to_pipeline(pipe, text_lora_config, denoiser_lora_config=None)
 
@@ -697,13 +622,7 @@
         pipe.set_progress_bar_config(disable=None)
         _, _, inputs = self.get_dummy_inputs(with_generator=False)
 
-<<<<<<< HEAD
-            output_no_lora = self.cached_non_lora_outputs[scheduler_cls.__name__]
-            self.assertTrue(output_no_lora.shape == self.output_shape)
-=======
-        output_no_lora = pipe(**inputs, generator=torch.manual_seed(0))[0]
-        self.assertTrue(output_no_lora.shape == self.output_shape)
->>>>>>> 041501ae
+        output_no_lora = self.cached_non_lora_outputs[self.scheduler_cls.__name__]
 
         pipe, _ = self.add_adapters_to_pipeline(pipe, text_lora_config, denoiser_lora_config=None)
 
@@ -752,14 +671,6 @@
         pipe.set_progress_bar_config(disable=None)
         _, _, inputs = self.get_dummy_inputs(with_generator=False)
 
-<<<<<<< HEAD
-            output_no_lora = self.cached_non_lora_outputs[scheduler_cls.__name__]
-            self.assertTrue(output_no_lora.shape == self.output_shape)
-=======
-        output_no_lora = pipe(**inputs, generator=torch.manual_seed(0))[0]
-        self.assertTrue(output_no_lora.shape == self.output_shape)
->>>>>>> 041501ae
-
         pipe, _ = self.add_adapters_to_pipeline(pipe, text_lora_config, denoiser_lora_config=None)
         images_lora = pipe(**inputs, generator=torch.manual_seed(0))[0]
 
@@ -799,14 +710,6 @@
         pipe.set_progress_bar_config(disable=None)
         _, _, inputs = self.get_dummy_inputs(with_generator=False)
 
-<<<<<<< HEAD
-            output_no_lora = self.cached_non_lora_outputs[scheduler_cls.__name__]
-            self.assertTrue(output_no_lora.shape == self.output_shape)
-=======
-        output_no_lora = pipe(**inputs, generator=torch.manual_seed(0))[0]
-        self.assertTrue(output_no_lora.shape == self.output_shape)
->>>>>>> 041501ae
-
         pipe, _ = self.add_adapters_to_pipeline(pipe, text_lora_config, denoiser_lora_config)
 
         images_lora = pipe(**inputs, generator=torch.manual_seed(0))[0]
@@ -843,15 +746,8 @@
         pipe.set_progress_bar_config(disable=None)
         _, _, inputs = self.get_dummy_inputs(with_generator=False)
 
-        output_no_lora = pipe(**inputs, generator=torch.manual_seed(0))[0]
-        self.assertTrue(output_no_lora.shape == self.output_shape)
-
-<<<<<<< HEAD
-            output_no_lora = self.cached_non_lora_outputs[scheduler_cls.__name__]
-            self.assertTrue(output_no_lora.shape == self.output_shape)
-=======
+        output_no_lora = self.cached_non_lora_outputs[self.scheduler_cls.__name__]
         pipe, _ = self.add_adapters_to_pipeline(pipe, text_lora_config, denoiser_lora_config)
->>>>>>> 041501ae
 
         output_lora = pipe(**inputs, generator=torch.manual_seed(0))[0]
         self.assertTrue(
@@ -891,13 +787,7 @@
         pipe.set_progress_bar_config(disable=None)
         _, _, inputs = self.get_dummy_inputs(with_generator=False)
 
-<<<<<<< HEAD
-            output_no_lora = self.cached_non_lora_outputs[scheduler_cls.__name__]
-            self.assertTrue(output_no_lora.shape == self.output_shape)
-=======
-        output_no_lora = pipe(**inputs, generator=torch.manual_seed(0))[0]
-        self.assertTrue(output_no_lora.shape == self.output_shape)
->>>>>>> 041501ae
+        output_no_lora = self.cached_non_lora_outputs[self.scheduler_cls.__name__]
 
         pipe, denoiser = self.add_adapters_to_pipeline(pipe, text_lora_config, denoiser_lora_config)
 
@@ -931,13 +821,7 @@
         pipe.set_progress_bar_config(disable=None)
         _, _, inputs = self.get_dummy_inputs(with_generator=False)
 
-<<<<<<< HEAD
-            output_no_lora = self.cached_non_lora_outputs[scheduler_cls.__name__]
-            self.assertTrue(output_no_lora.shape == self.output_shape)
-=======
-        output_no_lora = pipe(**inputs, generator=torch.manual_seed(0))[0]
-        self.assertTrue(output_no_lora.shape == self.output_shape)
->>>>>>> 041501ae
+        output_no_lora = self.cached_non_lora_outputs[self.scheduler_cls.__name__]
 
         pipe, denoiser = self.add_adapters_to_pipeline(pipe, text_lora_config, denoiser_lora_config)
 
@@ -1011,11 +895,7 @@
         pipe.set_progress_bar_config(disable=None)
         _, _, inputs = self.get_dummy_inputs(with_generator=False)
 
-<<<<<<< HEAD
-            output_no_lora = self.cached_non_lora_outputs[scheduler_cls.__name__]
-=======
-        output_no_lora = pipe(**inputs, generator=torch.manual_seed(0))[0]
->>>>>>> 041501ae
+        output_no_lora = self.cached_non_lora_outputs[self.scheduler_cls.__name__]
 
         if "text_encoder" in self.pipeline_class._lora_loadable_modules:
             pipe.text_encoder.add_adapter(text_lora_config, "adapter-1")
@@ -1139,11 +1019,7 @@
         pipe.set_progress_bar_config(disable=None)
         _, _, inputs = self.get_dummy_inputs(with_generator=False)
 
-<<<<<<< HEAD
-            output_no_lora = self.cached_non_lora_outputs[scheduler_cls.__name__]
-=======
-        output_no_lora = pipe(**inputs, generator=torch.manual_seed(0))[0]
->>>>>>> 041501ae
+        output_no_lora = self.cached_non_lora_outputs[self.scheduler_cls.__name__]
 
         pipe.text_encoder.add_adapter(text_lora_config, "adapter-1")
         self.assertTrue(check_if_lora_correctly_set(pipe.text_encoder), "Lora not correctly set in text encoder")
@@ -1199,11 +1075,7 @@
         pipe.set_progress_bar_config(disable=None)
         _, _, inputs = self.get_dummy_inputs(with_generator=False)
 
-<<<<<<< HEAD
-            output_no_lora = self.cached_non_lora_outputs[scheduler_cls.__name__]
-=======
-        output_no_lora = pipe(**inputs, generator=torch.manual_seed(0))[0]
->>>>>>> 041501ae
+        output_no_lora = self.cached_non_lora_outputs[self.scheduler_cls.__name__]
 
         if "text_encoder" in self.pipeline_class._lora_loadable_modules:
             pipe.text_encoder.add_adapter(text_lora_config, "adapter-1")
@@ -1363,11 +1235,7 @@
         pipe.set_progress_bar_config(disable=None)
         _, _, inputs = self.get_dummy_inputs(with_generator=False)
 
-<<<<<<< HEAD
-            output_no_lora = self.cached_non_lora_outputs[scheduler_cls.__name__]
-=======
-        output_no_lora = pipe(**inputs, generator=torch.manual_seed(0))[0]
->>>>>>> 041501ae
+        output_no_lora = self.cached_non_lora_outputs[self.scheduler_cls.__name__]
 
         if "text_encoder" in self.pipeline_class._lora_loadable_modules:
             pipe.text_encoder.add_adapter(text_lora_config, "adapter-1")
@@ -1458,11 +1326,7 @@
         pipe.set_progress_bar_config(disable=None)
         _, _, inputs = self.get_dummy_inputs(with_generator=False)
 
-<<<<<<< HEAD
-            output_no_lora = self.cached_non_lora_outputs[scheduler_cls.__name__]
-=======
-        output_no_lora = pipe(**inputs, generator=torch.manual_seed(0))[0]
->>>>>>> 041501ae
+        output_no_lora = self.cached_non_lora_outputs[self.scheduler_cls.__name__]
 
         if "text_encoder" in self.pipeline_class._lora_loadable_modules:
             pipe.text_encoder.add_adapter(text_lora_config, "adapter-1")
@@ -1682,7 +1546,6 @@
 
         self.assertDictEqual(pipe.get_list_adapters(), dicts_to_be_checked)
 
-    @require_peft_version_greater(peft_version="0.6.2")
     def test_simple_inference_with_text_lora_denoiser_fused_multi(
         self, expected_atol: float = 1e-3, expected_rtol: float = 1e-3
     ):
@@ -1695,9 +1558,6 @@
         pipe = pipe.to(torch_device)
         pipe.set_progress_bar_config(disable=None)
         _, _, inputs = self.get_dummy_inputs(with_generator=False)
-
-        output_no_lora = pipe(**inputs, generator=torch.manual_seed(0))[0]
-        self.assertTrue(output_no_lora.shape == self.output_shape)
 
         if "text_encoder" in self.pipeline_class._lora_loadable_modules:
             pipe.text_encoder.add_adapter(text_lora_config, "adapter-1")
@@ -1772,8 +1632,7 @@
             pipe.set_progress_bar_config(disable=None)
             _, _, inputs = self.get_dummy_inputs(with_generator=False)
 
-            output_no_lora = self.cached_non_lora_outputs[scheduler_cls.__name__]
-            self.assertTrue(output_no_lora.shape == self.output_shape)
+            output_no_lora = self.cached_non_lora_outputs[self.scheduler_cls.__name__]
 
             if "text_encoder" in self.pipeline_class._lora_loadable_modules:
                 pipe.text_encoder.add_adapter(text_lora_config, "adapter-1")
@@ -1815,68 +1674,7 @@
                 np.allclose(output_no_lora, outputs_lora_1, atol=expected_atol, rtol=expected_rtol),
                 "LoRA should change the output",
             )
-<<<<<<< HEAD
-            pipe.unfuse_lora(components=self.pipeline_class._lora_loadable_modules)
-            self.assertTrue(pipe.num_fused_loras == 0, f"{pipe.num_fused_loras=}, {pipe.fused_loras=}")
-
-    def test_lora_scale_kwargs_match_fusion(self, expected_atol: float = 1e-3, expected_rtol: float = 1e-3):
-        attention_kwargs_name = determine_attention_kwargs_name(self.pipeline_class)
-
-        for lora_scale in [1.0, 0.8]:
-            for scheduler_cls in self.scheduler_classes:
-                components, text_lora_config, denoiser_lora_config = self.get_dummy_components(scheduler_cls)
-                pipe = self.pipeline_class(**components)
-                pipe = pipe.to(torch_device)
-                pipe.set_progress_bar_config(disable=None)
-                _, _, inputs = self.get_dummy_inputs(with_generator=False)
-
-                output_no_lora = self.cached_non_lora_outputs[scheduler_cls.__name__]
-                self.assertTrue(output_no_lora.shape == self.output_shape)
-
-                if "text_encoder" in self.pipeline_class._lora_loadable_modules:
-                    pipe.text_encoder.add_adapter(text_lora_config, "adapter-1")
-                    self.assertTrue(
-                        check_if_lora_correctly_set(pipe.text_encoder), "Lora not correctly set in text encoder"
-                    )
-
-                denoiser = pipe.transformer if self.unet_kwargs is None else pipe.unet
-                denoiser.add_adapter(denoiser_lora_config, "adapter-1")
-                self.assertTrue(check_if_lora_correctly_set(denoiser), "Lora not correctly set in denoiser.")
-
-                if self.has_two_text_encoders or self.has_three_text_encoders:
-                    lora_loadable_components = self.pipeline_class._lora_loadable_modules
-                    if "text_encoder_2" in lora_loadable_components:
-                        pipe.text_encoder_2.add_adapter(text_lora_config, "adapter-1")
-                        self.assertTrue(
-                            check_if_lora_correctly_set(pipe.text_encoder_2),
-                            "Lora not correctly set in text encoder 2",
-                        )
-
-                pipe.set_adapters(["adapter-1"])
-                attention_kwargs = {attention_kwargs_name: {"scale": lora_scale}}
-                outputs_lora_1 = pipe(**inputs, generator=torch.manual_seed(0), **attention_kwargs)[0]
-
-                pipe.fuse_lora(
-                    components=self.pipeline_class._lora_loadable_modules,
-                    adapter_names=["adapter-1"],
-                    lora_scale=lora_scale,
-                )
-                self.assertTrue(pipe.num_fused_loras == 1, f"{pipe.num_fused_loras=}, {pipe.fused_loras=}")
-
-                outputs_lora_1_fused = pipe(**inputs, generator=torch.manual_seed(0))[0]
-
-                self.assertTrue(
-                    np.allclose(outputs_lora_1, outputs_lora_1_fused, atol=expected_atol, rtol=expected_rtol),
-                    "Fused lora should not change the output",
-                )
-                self.assertFalse(
-                    np.allclose(output_no_lora, outputs_lora_1, atol=expected_atol, rtol=expected_rtol),
-                    "LoRA should change the output",
-                )
-=======
->>>>>>> 041501ae
-
-    @require_peft_version_greater(peft_version="0.9.0")
+
     def test_simple_inference_with_dora(self):
         components, text_lora_config, denoiser_lora_config = self.get_dummy_components(use_dora=True)
         pipe = self.pipeline_class(**components)
@@ -1884,14 +1682,8 @@
         pipe.set_progress_bar_config(disable=None)
         _, _, inputs = self.get_dummy_inputs(with_generator=False)
 
-<<<<<<< HEAD
-            output_no_dora_lora = self.cached_non_lora_outputs[scheduler_cls.__name__]
-            self.assertTrue(output_no_dora_lora.shape == self.output_shape)
-=======
         output_no_dora_lora = pipe(**inputs, generator=torch.manual_seed(0))[0]
         self.assertTrue(output_no_dora_lora.shape == self.output_shape)
->>>>>>> 041501ae
-
         pipe, _ = self.add_adapters_to_pipeline(pipe, text_lora_config, denoiser_lora_config)
 
         output_dora_lora = pipe(**inputs, generator=torch.manual_seed(0))[0]
@@ -1979,7 +1771,6 @@
         pipe = pipe.to(torch_device)
         pipe.set_progress_bar_config(disable=None)
         _, _, inputs = self.get_dummy_inputs(with_generator=False)
-
         pipe, _ = self.add_adapters_to_pipeline(pipe, text_lora_config, denoiser_lora_config)
 
         pipe.unet = torch.compile(pipe.unet, mode="reduce-overhead", fullgraph=True)
@@ -2016,7 +1807,7 @@
         pipe.set_progress_bar_config(disable=None)
 
         _, _, inputs = self.get_dummy_inputs(with_generator=False)
-        original_out = self.cached_non_lora_outputs[scheduler_cls.__name__]
+        output_no_lora = self.cached_non_lora_outputs[self.scheduler_cls.__name__]
 
         no_op_state_dict = {"lora_foo": torch.tensor(2.0), "lora_bar": torch.tensor(3.0)}
         logger = logging.get_logger("diffusers.loaders.peft")
@@ -2028,7 +1819,7 @@
 
         denoiser = getattr(pipe, "unet") if self.unet_kwargs is not None else getattr(pipe, "transformer")
         self.assertTrue(cap_logger.out.startswith(f"No LoRA keys associated to {denoiser.__class__.__name__}"))
-        self.assertTrue(np.allclose(original_out, out_after_lora_attempt, atol=1e-5, rtol=1e-5))
+        self.assertTrue(np.allclose(output_no_lora, out_after_lora_attempt, atol=1e-5, rtol=1e-5))
 
         # test only for text encoder
         for lora_module in self.pipeline_class._lora_loadable_modules:
@@ -2060,9 +1851,7 @@
         pipe.set_progress_bar_config(disable=None)
         _, _, inputs = self.get_dummy_inputs(with_generator=False)
 
-        output_no_lora = pipe(**inputs, generator=torch.manual_seed(0))[0]
-        self.assertTrue(output_no_lora.shape == self.output_shape)
-
+        output_no_lora = self.cached_non_lora_outputs[self.scheduler_cls.__name__]
         pipe, _ = self.add_adapters_to_pipeline(pipe, text_lora_config, denoiser_lora_config)
 
         lora_scale = 0.5
@@ -2095,14 +1884,7 @@
             pipe = self.pipeline_class(**components)
             pipe = pipe.to(torch_device)
             pipe.set_progress_bar_config(disable=None)
-<<<<<<< HEAD
-            _, _, inputs = self.get_dummy_inputs(with_generator=False)
-
-            output_no_lora = self.cached_non_lora_outputs[scheduler_cls.__name__]
-            self.assertTrue(output_no_lora.shape == self.output_shape)
-=======
             pipe.load_lora_weights(os.path.join(tmpdirname, "pytorch_lora_weights.safetensors"))
->>>>>>> 041501ae
 
             for module_name, module in modules_to_save.items():
                 self.assertTrue(check_if_lora_correctly_set(module), f"Lora not correctly set in {module_name}")
@@ -2415,9 +2197,6 @@
         pipe = self.pipeline_class(**components).to(torch_device)
         _, _, inputs = self.get_dummy_inputs(with_generator=False)
 
-        output_no_lora = self.cached_non_lora_outputs[scheduler_cls.__name__]
-        self.assertTrue(output_no_lora.shape == self.output_shape)
-
         pipe, _ = self.add_adapters_to_pipeline(
             pipe, text_lora_config=text_lora_config, denoiser_lora_config=denoiser_lora_config
         )
@@ -2463,11 +2242,7 @@
         pipe.set_progress_bar_config(disable=None)
         _, _, inputs = self.get_dummy_inputs(with_generator=False)
 
-<<<<<<< HEAD
-            output_no_lora = self.cached_non_lora_outputs[scheduler_cls.__name__]
-=======
-        output_no_lora = pipe(**inputs, generator=torch.manual_seed(0))[0]
->>>>>>> 041501ae
+        output_no_lora = self.cached_non_lora_outputs[self.scheduler_cls.__name__]
 
         if "text_encoder" in self.pipeline_class._lora_loadable_modules:
             pipe.text_encoder.add_adapter(text_lora_config)
