# Copyright 2025 The HuggingFace Team. All rights reserved.
#
# Licensed under the Apache License, Version 2.0 (the "License");
# you may not use this file except in compliance with the License.
# You may obtain a copy of the License at
#
#     http://www.apache.org/licenses/LICENSE-2.0
#
# Unless required by applicable law or agreed to in writing, software
# distributed under the License is distributed on an "AS IS" BASIS,
# WITHOUT WARRANTIES OR CONDITIONS OF ANY KIND, either express or implied.
# See the License for the specific language governing permissions and
# limitations under the License.

import inspect
from typing import Any, List, Optional, Tuple, Union

import numpy as np
import torch

from ...models import AutoencoderKL
from ...schedulers import FlowMatchEulerDiscreteScheduler
from ...utils import logging
from ...utils.torch_utils import randn_tensor
from ..modular_pipeline import ModularPipelineBlocks, PipelineState
from ..modular_pipeline_utils import ComponentSpec, InputParam, OutputParam
from .modular_pipeline import FluxModularPipeline


logger = logging.get_logger(__name__)  # pylint: disable=invalid-name


# Copied from diffusers.pipelines.stable_diffusion.pipeline_stable_diffusion.retrieve_timesteps
def retrieve_timesteps(
    scheduler,
    num_inference_steps: Optional[int] = None,
    device: Optional[Union[str, torch.device]] = None,
    timesteps: Optional[List[int]] = None,
    sigmas: Optional[List[float]] = None,
    **kwargs,
):
    r"""
    Calls the scheduler's `set_timesteps` method and retrieves timesteps from the scheduler after the call. Handles
    custom timesteps. Any kwargs will be supplied to `scheduler.set_timesteps`.

    Args:
        scheduler (`SchedulerMixin`):
            The scheduler to get timesteps from.
        num_inference_steps (`int`):
            The number of diffusion steps used when generating samples with a pre-trained model. If used, `timesteps`
            must be `None`.
        device (`str` or `torch.device`, *optional*):
            The device to which the timesteps should be moved to. If `None`, the timesteps are not moved.
        timesteps (`List[int]`, *optional*):
            Custom timesteps used to override the timestep spacing strategy of the scheduler. If `timesteps` is passed,
            `num_inference_steps` and `sigmas` must be `None`.
        sigmas (`List[float]`, *optional*):
            Custom sigmas used to override the timestep spacing strategy of the scheduler. If `sigmas` is passed,
            `num_inference_steps` and `timesteps` must be `None`.

    Returns:
        `Tuple[torch.Tensor, int]`: A tuple where the first element is the timestep schedule from the scheduler and the
        second element is the number of inference steps.
    """
    if timesteps is not None and sigmas is not None:
        raise ValueError("Only one of `timesteps` or `sigmas` can be passed. Please choose one to set custom values")
    if timesteps is not None:
        accepts_timesteps = "timesteps" in set(inspect.signature(scheduler.set_timesteps).parameters.keys())
        if not accepts_timesteps:
            raise ValueError(
                f"The current scheduler class {scheduler.__class__}'s `set_timesteps` does not support custom"
                f" timestep schedules. Please check whether you are using the correct scheduler."
            )
        scheduler.set_timesteps(timesteps=timesteps, device=device, **kwargs)
        timesteps = scheduler.timesteps
        num_inference_steps = len(timesteps)
    elif sigmas is not None:
        accept_sigmas = "sigmas" in set(inspect.signature(scheduler.set_timesteps).parameters.keys())
        if not accept_sigmas:
            raise ValueError(
                f"The current scheduler class {scheduler.__class__}'s `set_timesteps` does not support custom"
                f" sigmas schedules. Please check whether you are using the correct scheduler."
            )
        scheduler.set_timesteps(sigmas=sigmas, device=device, **kwargs)
        timesteps = scheduler.timesteps
        num_inference_steps = len(timesteps)
    else:
        scheduler.set_timesteps(num_inference_steps, device=device, **kwargs)
        timesteps = scheduler.timesteps
    return timesteps, num_inference_steps


# Copied from diffusers.pipelines.flux.pipeline_flux.calculate_shift
def calculate_shift(
    image_seq_len,
    base_seq_len: int = 256,
    max_seq_len: int = 4096,
    base_shift: float = 0.5,
    max_shift: float = 1.15,
):
    m = (max_shift - base_shift) / (max_seq_len - base_seq_len)
    b = base_shift - m * base_seq_len
    mu = image_seq_len * m + b
    return mu


# Adapted from the original implementation.
def prepare_latents_img2img(
    vae, scheduler, image, timestep, batch_size, num_channels_latents, height, width, dtype, device, generator
):
    if isinstance(generator, list) and len(generator) != batch_size:
        raise ValueError(
            f"You have passed a list of generators of length {len(generator)}, but requested an effective batch"
            f" size of {batch_size}. Make sure the batch size matches the length of the generators."
        )

    vae_scale_factor = 2 ** (len(vae.config.block_out_channels) - 1)
    latent_channels = vae.config.latent_channels

    # VAE applies 8x compression on images but we must also account for packing which requires
    # latent height and width to be divisible by 2.
    height = 2 * (int(height) // (vae_scale_factor * 2))
    width = 2 * (int(width) // (vae_scale_factor * 2))
    shape = (batch_size, num_channels_latents, height, width)
    latent_image_ids = _prepare_latent_image_ids(batch_size, height // 2, width // 2, device, dtype)

    image = image.to(device=device, dtype=dtype)
    if image.shape[1] != latent_channels:
        image_latents = _encode_vae_image(image=image, generator=generator)
    else:
        image_latents = image
    if batch_size > image_latents.shape[0] and batch_size % image_latents.shape[0] == 0:
        # expand init_latents for batch_size
        additional_image_per_prompt = batch_size // image_latents.shape[0]
        image_latents = torch.cat([image_latents] * additional_image_per_prompt, dim=0)
    elif batch_size > image_latents.shape[0] and batch_size % image_latents.shape[0] != 0:
        raise ValueError(
            f"Cannot duplicate `image` of batch size {image_latents.shape[0]} to {batch_size} text prompts."
        )
    else:
        image_latents = torch.cat([image_latents], dim=0)

    noise = randn_tensor(shape, generator=generator, device=device, dtype=dtype)
    latents = scheduler.scale_noise(image_latents, timestep, noise)
    latents = _pack_latents(latents, batch_size, num_channels_latents, height, width)
    return latents, latent_image_ids


# Copied from diffusers.pipelines.stable_diffusion.pipeline_stable_diffusion_img2img.retrieve_latents
def retrieve_latents(
    encoder_output: torch.Tensor, generator: Optional[torch.Generator] = None, sample_mode: str = "sample"
):
    if hasattr(encoder_output, "latent_dist") and sample_mode == "sample":
        return encoder_output.latent_dist.sample(generator)
    elif hasattr(encoder_output, "latent_dist") and sample_mode == "argmax":
        return encoder_output.latent_dist.mode()
    elif hasattr(encoder_output, "latents"):
        return encoder_output.latents
    else:
        raise AttributeError("Could not access latents of provided encoder_output")


def _pack_latents(latents, batch_size, num_channels_latents, height, width):
    latents = latents.view(batch_size, num_channels_latents, height // 2, 2, width // 2, 2)
    latents = latents.permute(0, 2, 4, 1, 3, 5)
    latents = latents.reshape(batch_size, (height // 2) * (width // 2), num_channels_latents * 4)

    return latents


def _prepare_latent_image_ids(batch_size, height, width, device, dtype):
    latent_image_ids = torch.zeros(height, width, 3)
    latent_image_ids[..., 1] = latent_image_ids[..., 1] + torch.arange(height)[:, None]
    latent_image_ids[..., 2] = latent_image_ids[..., 2] + torch.arange(width)[None, :]

    latent_image_id_height, latent_image_id_width, latent_image_id_channels = latent_image_ids.shape

    latent_image_ids = latent_image_ids.reshape(
        latent_image_id_height * latent_image_id_width, latent_image_id_channels
    )

    return latent_image_ids.to(device=device, dtype=dtype)


<<<<<<< HEAD
class FluxInputStep(ModularPipelineBlocks):
=======
# Cannot use "# Copied from" because it introduces weird indentation errors.
def _encode_vae_image(vae, image: torch.Tensor, generator: torch.Generator):
    if isinstance(generator, list):
        image_latents = [
            retrieve_latents(vae.encode(image[i : i + 1]), generator=generator[i]) for i in range(image.shape[0])
        ]
        image_latents = torch.cat(image_latents, dim=0)
    else:
        image_latents = retrieve_latents(vae.encode(image), generator=generator)

    image_latents = (image_latents - vae.config.shift_factor) * vae.config.scaling_factor

    return image_latents


def _get_initial_timesteps_and_optionals(
    transformer,
    scheduler,
    batch_size,
    height,
    width,
    vae_scale_factor,
    num_inference_steps,
    guidance_scale,
    sigmas,
    device,
):
    image_seq_len = (int(height) // vae_scale_factor // 2) * (int(width) // vae_scale_factor // 2)

    sigmas = np.linspace(1.0, 1 / num_inference_steps, num_inference_steps) if sigmas is None else sigmas
    if hasattr(scheduler.config, "use_flow_sigmas") and scheduler.config.use_flow_sigmas:
        sigmas = None
    mu = calculate_shift(
        image_seq_len,
        scheduler.config.get("base_image_seq_len", 256),
        scheduler.config.get("max_image_seq_len", 4096),
        scheduler.config.get("base_shift", 0.5),
        scheduler.config.get("max_shift", 1.15),
    )
    timesteps, num_inference_steps = retrieve_timesteps(scheduler, num_inference_steps, device, sigmas=sigmas, mu=mu)
    if transformer.config.guidance_embeds:
        guidance = torch.full([1], guidance_scale, device=device, dtype=torch.float32)
        guidance = guidance.expand(batch_size)
    else:
        guidance = None

    return timesteps, num_inference_steps, sigmas, guidance


class FluxInputStep(PipelineBlock):
>>>>>>> f442955c
    model_name = "flux"

    @property
    def description(self) -> str:
        return (
            "Input processing step that:\n"
            "  1. Determines `batch_size` and `dtype` based on `prompt_embeds`\n"
            "  2. Adjusts input tensor shapes based on `batch_size` (number of prompts) and `num_images_per_prompt`\n\n"
            "All input tensors are expected to have either batch_size=1 or match the batch_size\n"
            "of prompt_embeds. The tensors will be duplicated across the batch dimension to\n"
            "have a final batch_size of batch_size * num_images_per_prompt."
        )

    @property
    def inputs(self) -> List[InputParam]:
        return [
            InputParam("num_images_per_prompt", default=1),
            InputParam(
                "prompt_embeds",
                required=True,
                type_hint=torch.Tensor,
                description="Pre-generated text embeddings. Can be generated from text_encoder step.",
            ),
            InputParam(
                "pooled_prompt_embeds",
                type_hint=torch.Tensor,
                description="Pre-generated pooled text embeddings. Can be generated from text_encoder step.",
            ),
            # TODO: support negative embeddings?
        ]

    @property
    def intermediate_outputs(self) -> List[str]:
        return [
            OutputParam(
                "batch_size",
                type_hint=int,
                description="Number of prompts, the final batch size of model inputs should be batch_size * num_images_per_prompt",
            ),
            OutputParam(
                "dtype",
                type_hint=torch.dtype,
                description="Data type of model tensor inputs (determined by `prompt_embeds`)",
            ),
            OutputParam(
                "prompt_embeds",
                type_hint=torch.Tensor,
                description="text embeddings used to guide the image generation",
            ),
            OutputParam(
                "pooled_prompt_embeds",
                type_hint=torch.Tensor,
                description="pooled text embeddings used to guide the image generation",
            ),
            # TODO: support negative embeddings?
        ]

    def check_inputs(self, components, block_state):
        if block_state.prompt_embeds is not None and block_state.pooled_prompt_embeds is not None:
            if block_state.prompt_embeds.shape[0] != block_state.pooled_prompt_embeds.shape[0]:
                raise ValueError(
                    "`prompt_embeds` and `pooled_prompt_embeds` must have the same batch size when passed directly, but"
                    f" got: `prompt_embeds` {block_state.prompt_embeds.shape} != `pooled_prompt_embeds`"
                    f" {block_state.pooled_prompt_embeds.shape}."
                )

    @torch.no_grad()
    def __call__(self, components: FluxModularPipeline, state: PipelineState) -> PipelineState:
        # TODO: consider adding negative embeddings?
        block_state = self.get_block_state(state)
        self.check_inputs(components, block_state)

        block_state.batch_size = block_state.prompt_embeds.shape[0]
        block_state.dtype = block_state.prompt_embeds.dtype

        _, seq_len, _ = block_state.prompt_embeds.shape
        block_state.prompt_embeds = block_state.prompt_embeds.repeat(1, block_state.num_images_per_prompt, 1)
        block_state.prompt_embeds = block_state.prompt_embeds.view(
            block_state.batch_size * block_state.num_images_per_prompt, seq_len, -1
        )
        self.set_block_state(state, block_state)

        return components, state


class FluxSetTimestepsStep(ModularPipelineBlocks):
    model_name = "flux"

    @property
    def expected_components(self) -> List[ComponentSpec]:
        return [ComponentSpec("scheduler", FlowMatchEulerDiscreteScheduler)]

    @property
    def description(self) -> str:
        return "Step that sets the scheduler's timesteps for inference"

    @property
    def inputs(self) -> List[InputParam]:
        return [
            InputParam("num_inference_steps", default=50),
            InputParam("timesteps"),
            InputParam("sigmas"),
            InputParam("guidance_scale", default=3.5),
<<<<<<< HEAD
            InputParam("latents", type_hint=torch.Tensor),
=======
            InputParam("num_images_per_prompt", default=1),
            InputParam("height", type_hint=int),
            InputParam("width", type_hint=int),
        ]

    @property
    def intermediate_inputs(self) -> List[str]:
        return [
>>>>>>> f442955c
            InputParam(
                "batch_size",
                required=True,
<<<<<<< HEAD
                type_hint=torch.Tensor,
                description="The initial latents to use for the denoising process. Can be generated in prepare_latent step.",
=======
                type_hint=int,
                description="Number of prompts, the final batch size of model inputs should be `batch_size * num_images_per_prompt`. Can be generated in input step.",
>>>>>>> f442955c
            ),
        ]

    @property
    def intermediate_outputs(self) -> List[OutputParam]:
        return [
            OutputParam("timesteps", type_hint=torch.Tensor, description="The timesteps to use for inference"),
            OutputParam(
                "num_inference_steps",
                type_hint=int,
                description="The number of denoising steps to perform at inference time",
            ),
            OutputParam("guidance", type_hint=torch.Tensor, description="Optional guidance to be used."),
        ]

    @torch.no_grad()
    def __call__(self, components: FluxModularPipeline, state: PipelineState) -> PipelineState:
        block_state = self.get_block_state(state)
        block_state.device = components._execution_device

        scheduler = components.scheduler
        transformer = components.transformer

        batch_size = block_state.batch_size * block_state.num_images_per_prompt
        timesteps, num_inference_steps, sigmas, guidance = _get_initial_timesteps_and_optionals(
            transformer,
            scheduler,
            batch_size,
            block_state.height,
            block_state.width,
            components.vae_scale_factor,
            block_state.num_inference_steps,
            block_state.guidance_scale,
            block_state.sigmas,
            block_state.device,
        )
        block_state.timesteps = timesteps
        block_state.num_inference_steps = num_inference_steps
        block_state.sigmas = sigmas
        block_state.guidance = guidance

        self.set_block_state(state, block_state)
        return components, state


class FluxImg2ImgSetTimestepsStep(PipelineBlock):
    model_name = "flux"

    @property
    def expected_components(self) -> List[ComponentSpec]:
        return [ComponentSpec("scheduler", FlowMatchEulerDiscreteScheduler)]

    @property
    def description(self) -> str:
        return "Step that sets the scheduler's timesteps for inference"

    @property
    def inputs(self) -> List[InputParam]:
        return [
            InputParam("num_inference_steps", default=50),
            InputParam("timesteps"),
            InputParam("sigmas"),
            InputParam("strength", default=0.6),
            InputParam("guidance_scale", default=3.5),
            InputParam("num_images_per_prompt", default=1),
            InputParam("height", type_hint=int),
            InputParam("width", type_hint=int),
        ]

    @property
    def intermediate_inputs(self) -> List[str]:
        return [
            InputParam(
                "batch_size",
                required=True,
                type_hint=int,
                description="Number of prompts, the final batch size of model inputs should be `batch_size * num_images_per_prompt`. Can be generated in input step.",
            ),
        ]

    @property
    def intermediate_outputs(self) -> List[OutputParam]:
        return [
            OutputParam("timesteps", type_hint=torch.Tensor, description="The timesteps to use for inference"),
            OutputParam(
                "num_inference_steps",
                type_hint=int,
                description="The number of denoising steps to perform at inference time",
            ),
            OutputParam(
                "latent_timestep",
                type_hint=torch.Tensor,
                description="The timestep that represents the initial noise level for image-to-image generation",
            ),
            OutputParam("guidance", type_hint=torch.Tensor, description="Optional guidance to be used."),
        ]

    @staticmethod
    # Copied from diffusers.pipelines.stable_diffusion_3.pipeline_stable_diffusion_3_img2img.StableDiffusion3Img2ImgPipeline.get_timesteps with self.scheduler->scheduler
    def get_timesteps(scheduler, num_inference_steps, strength, device):
        # get the original timestep using init_timestep
        init_timestep = min(num_inference_steps * strength, num_inference_steps)

        t_start = int(max(num_inference_steps - init_timestep, 0))
        timesteps = scheduler.timesteps[t_start * scheduler.order :]
        if hasattr(scheduler, "set_begin_index"):
            scheduler.set_begin_index(t_start * scheduler.order)

        return timesteps, num_inference_steps - t_start

    @torch.no_grad()
    def __call__(self, components: FluxModularPipeline, state: PipelineState) -> PipelineState:
        block_state = self.get_block_state(state)
        block_state.device = components._execution_device

        scheduler = components.scheduler
        transformer = components.transformer
        batch_size = block_state.batch_size * block_state.num_images_per_prompt
        timesteps, num_inference_steps, sigmas, guidance = _get_initial_timesteps_and_optionals(
            transformer,
            scheduler,
            batch_size,
            block_state.height,
            block_state.width,
            components.vae_scale_factor,
            block_state.num_inference_steps,
            block_state.guidance_scale,
            block_state.sigmas,
            block_state.device,
        )
        timesteps, num_inference_steps = self.get_timesteps(
            scheduler, num_inference_steps, block_state.strength, block_state.device
        )
        block_state.timesteps = timesteps
        block_state.num_inference_steps = num_inference_steps
        block_state.sigmas = sigmas
        block_state.guidance = guidance

        block_state.latent_timestep = timesteps[:1].repeat(batch_size)

        self.set_block_state(state, block_state)
        return components, state


class FluxPrepareLatentsStep(ModularPipelineBlocks):
    model_name = "flux"

    @property
    def expected_components(self) -> List[ComponentSpec]:
        return []

    @property
    def description(self) -> str:
        return "Prepare latents step that prepares the latents for the text-to-image generation process"

    @property
    def inputs(self) -> List[InputParam]:
        return [
            InputParam("height", type_hint=int),
            InputParam("width", type_hint=int),
            InputParam("latents", type_hint=Optional[torch.Tensor]),
            InputParam("num_images_per_prompt", type_hint=int, default=1),
            InputParam("generator"),
            InputParam(
                "batch_size",
                required=True,
                type_hint=int,
                description="Number of prompts, the final batch size of model inputs should be `batch_size * num_images_per_prompt`. Can be generated in input step.",
            ),
            InputParam("dtype", type_hint=torch.dtype, description="The dtype of the model inputs"),
        ]

    @property
    def intermediate_outputs(self) -> List[OutputParam]:
        return [
            OutputParam(
                "latents", type_hint=torch.Tensor, description="The initial latents to use for the denoising process"
            ),
            OutputParam(
                "latent_image_ids",
                type_hint=torch.Tensor,
                description="IDs computed from the image sequence needed for RoPE",
            ),
        ]

    @staticmethod
    def check_inputs(components, block_state):
        if (block_state.height is not None and block_state.height % (components.vae_scale_factor * 2) != 0) or (
            block_state.width is not None and block_state.width % (components.vae_scale_factor * 2) != 0
        ):
            logger.warning(
                f"`height` and `width` have to be divisible by {components.vae_scale_factor} but are {block_state.height} and {block_state.width}."
            )

    @staticmethod
    def prepare_latents(
        comp,
        batch_size,
        num_channels_latents,
        height,
        width,
        dtype,
        device,
        generator,
        latents=None,
    ):
        # Couldn't use the `prepare_latents` method directly from Flux because I decided to copy over
        # the packing methods here. So, for example, `comp._pack_latents()` won't work if we were
        # to go with the "# Copied from ..." approach. Or maybe there's a way?

        # VAE applies 8x compression on images but we must also account for packing which requires
        # latent height and width to be divisible by 2.
        height = 2 * (int(height) // (comp.vae_scale_factor * 2))
        width = 2 * (int(width) // (comp.vae_scale_factor * 2))

        shape = (batch_size, num_channels_latents, height, width)

        if latents is not None:
            latent_image_ids = _prepare_latent_image_ids(batch_size, height // 2, width // 2, device, dtype)
            return latents.to(device=device, dtype=dtype), latent_image_ids

        if isinstance(generator, list) and len(generator) != batch_size:
            raise ValueError(
                f"You have passed a list of generators of length {len(generator)}, but requested an effective batch"
                f" size of {batch_size}. Make sure the batch size matches the length of the generators."
            )

        latents = randn_tensor(shape, generator=generator, device=device, dtype=dtype)
        latents = _pack_latents(latents, batch_size, num_channels_latents, height, width)

        latent_image_ids = _prepare_latent_image_ids(batch_size, height // 2, width // 2, device, dtype)

        return latents, latent_image_ids

    @torch.no_grad()
    def __call__(self, components: FluxModularPipeline, state: PipelineState) -> PipelineState:
        block_state = self.get_block_state(state)

        block_state.height = block_state.height or components.default_height
        block_state.width = block_state.width or components.default_width
        block_state.device = components._execution_device
        block_state.dtype = torch.bfloat16  # TODO: okay to hardcode this?
        block_state.num_channels_latents = components.num_channels_latents

        self.check_inputs(components, block_state)
        batch_size = block_state.batch_size * block_state.num_images_per_prompt
        block_state.latents, block_state.latent_image_ids = self.prepare_latents(
            components,
            batch_size,
            block_state.num_channels_latents,
            block_state.height,
            block_state.width,
            block_state.dtype,
            block_state.device,
            block_state.generator,
            block_state.latents,
        )

        self.set_block_state(state, block_state)

        return components, state


class FluxImg2ImgPrepareLatentsStep(PipelineBlock):
    model_name = "flux"

    @property
    def expected_components(self) -> List[ComponentSpec]:
        return [ComponentSpec("vae", AutoencoderKL), ComponentSpec("scheduler", FlowMatchEulerDiscreteScheduler)]

    @property
    def description(self) -> str:
        return "Step that prepares the latents for the image-to-image generation process"

    @property
    def inputs(self) -> List[Tuple[str, Any]]:
        return [
            InputParam("height", type_hint=int),
            InputParam("width", type_hint=int),
            InputParam("latents", type_hint=Optional[torch.Tensor]),
            InputParam("num_images_per_prompt", type_hint=int, default=1),
        ]

    @property
    def intermediate_inputs(self) -> List[InputParam]:
        return [
            InputParam("generator"),
            InputParam(
                "image_latents",
                required=True,
                type_hint=torch.Tensor,
                description="The latents representing the reference image for image-to-image/inpainting generation. Can be generated in vae_encode step.",
            ),
            InputParam(
                "latent_timestep",
                required=True,
                type_hint=torch.Tensor,
                description="The timestep that represents the initial noise level for image-to-image/inpainting generation. Can be generated in set_timesteps step.",
            ),
            InputParam(
                "batch_size",
                required=True,
                type_hint=int,
                description="Number of prompts, the final batch size of model inputs should be batch_size * num_images_per_prompt. Can be generated in input step.",
            ),
            InputParam("dtype", required=True, type_hint=torch.dtype, description="The dtype of the model inputs"),
        ]

    @property
    def intermediate_outputs(self) -> List[OutputParam]:
        return [
            OutputParam(
                "latents", type_hint=torch.Tensor, description="The initial latents to use for the denoising process"
            ),
            OutputParam(
                "latent_image_ids",
                type_hint=torch.Tensor,
                description="IDs computed from the image sequence needed for RoPE",
            ),
        ]

    @torch.no_grad()
    def __call__(self, components: FluxModularPipeline, state: PipelineState) -> PipelineState:
        block_state = self.get_block_state(state)

        block_state.height = block_state.height or components.default_height
        block_state.width = block_state.width or components.default_width
        block_state.device = components._execution_device
        block_state.dtype = torch.bfloat16  # TODO: okay to hardcode this?
        block_state.num_channels_latents = components.num_channels_latents
        block_state.dtype = block_state.dtype if block_state.dtype is not None else components.vae.dtype
        block_state.device = components._execution_device

        # TODO: implement `check_inputs`
        batch_size = block_state.batch_size * block_state.num_images_per_prompt
        if block_state.latents is None:
            block_state.latents, block_state.latent_image_ids = prepare_latents_img2img(
                components.vae,
                components.scheduler,
                block_state.image_latents,
                block_state.latent_timestep,
                batch_size,
                block_state.num_channels_latents,
                block_state.height,
                block_state.width,
                block_state.dtype,
                block_state.device,
                block_state.generator,
            )

        self.set_block_state(state, block_state)

        return components, state<|MERGE_RESOLUTION|>--- conflicted
+++ resolved
@@ -182,9 +182,6 @@
     return latent_image_ids.to(device=device, dtype=dtype)
 
 
-<<<<<<< HEAD
-class FluxInputStep(ModularPipelineBlocks):
-=======
 # Cannot use "# Copied from" because it introduces weird indentation errors.
 def _encode_vae_image(vae, image: torch.Tensor, generator: torch.Generator):
     if isinstance(generator, list):
@@ -234,8 +231,7 @@
     return timesteps, num_inference_steps, sigmas, guidance
 
 
-class FluxInputStep(PipelineBlock):
->>>>>>> f442955c
+class FluxInputStep(ModularPipelineBlocks):
     model_name = "flux"
 
     @property
@@ -339,28 +335,15 @@
             InputParam("timesteps"),
             InputParam("sigmas"),
             InputParam("guidance_scale", default=3.5),
-<<<<<<< HEAD
             InputParam("latents", type_hint=torch.Tensor),
-=======
             InputParam("num_images_per_prompt", default=1),
             InputParam("height", type_hint=int),
             InputParam("width", type_hint=int),
-        ]
-
-    @property
-    def intermediate_inputs(self) -> List[str]:
-        return [
->>>>>>> f442955c
             InputParam(
                 "batch_size",
                 required=True,
-<<<<<<< HEAD
-                type_hint=torch.Tensor,
-                description="The initial latents to use for the denoising process. Can be generated in prepare_latent step.",
-=======
                 type_hint=int,
                 description="Number of prompts, the final batch size of model inputs should be `batch_size * num_images_per_prompt`. Can be generated in input step.",
->>>>>>> f442955c
             ),
         ]
 
@@ -406,7 +389,7 @@
         return components, state
 
 
-class FluxImg2ImgSetTimestepsStep(PipelineBlock):
+class FluxImg2ImgSetTimestepsStep(ModularPipelineBlocks):
     model_name = "flux"
 
     @property
@@ -428,11 +411,6 @@
             InputParam("num_images_per_prompt", default=1),
             InputParam("height", type_hint=int),
             InputParam("width", type_hint=int),
-        ]
-
-    @property
-    def intermediate_inputs(self) -> List[str]:
-        return [
             InputParam(
                 "batch_size",
                 required=True,
@@ -624,7 +602,7 @@
         return components, state
 
 
-class FluxImg2ImgPrepareLatentsStep(PipelineBlock):
+class FluxImg2ImgPrepareLatentsStep(ModularPipelineBlocks):
     model_name = "flux"
 
     @property
@@ -642,11 +620,6 @@
             InputParam("width", type_hint=int),
             InputParam("latents", type_hint=Optional[torch.Tensor]),
             InputParam("num_images_per_prompt", type_hint=int, default=1),
-        ]
-
-    @property
-    def intermediate_inputs(self) -> List[InputParam]:
-        return [
             InputParam("generator"),
             InputParam(
                 "image_latents",
