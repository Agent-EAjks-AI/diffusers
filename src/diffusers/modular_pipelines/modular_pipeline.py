# Copyright 2025 The HuggingFace Team. All rights reserved.
#
# Licensed under the Apache License, Version 2.0 (the "License");
# you may not use this file except in compliance with the License.
# You may obtain a copy of the License at
#
#     http://www.apache.org/licenses/LICENSE-2.0
#
# Unless required by applicable law or agreed to in writing, software
# distributed under the License is distributed on an "AS IS" BASIS,
# WITHOUT WARRANTIES OR CONDITIONS OF ANY KIND, either express or implied.
# See the License for the specific language governing permissions and
# limitations under the License.
import importlib
import inspect
import os
import traceback
import warnings
from collections import OrderedDict
from copy import deepcopy
from dataclasses import dataclass, field
from typing import Any, Dict, List, Optional, Tuple, Union

import torch
from huggingface_hub import create_repo
from huggingface_hub.utils import validate_hf_hub_args
from tqdm.auto import tqdm
from typing_extensions import Self

from ..configuration_utils import ConfigMixin, FrozenDict
from ..pipelines.pipeline_loading_utils import _fetch_class_library_tuple, simple_get_class_obj
from ..utils import (
    PushToHubMixin,
    is_accelerate_available,
    logging,
)
from ..utils.dynamic_modules_utils import get_class_from_dynamic_module, resolve_trust_remote_code
from ..utils.hub_utils import load_or_create_model_card, populate_model_card
from .components_manager import ComponentsManager
from .modular_pipeline_utils import (
    ComponentSpec,
    ConfigSpec,
    InputParam,
    InsertableDict,
    OutputParam,
    format_components,
    format_configs,
    make_doc_string,
)


if is_accelerate_available():
    import accelerate

logger = logging.get_logger(__name__)  # pylint: disable=invalid-name


MODULAR_PIPELINE_MAPPING = OrderedDict(
    [
        ("stable-diffusion-xl", "StableDiffusionXLModularPipeline"),
        ("wan", "WanModularPipeline"),
        ("flux", "FluxModularPipeline"),
    ]
)

MODULAR_PIPELINE_BLOCKS_MAPPING = OrderedDict(
    [
        ("StableDiffusionXLModularPipeline", "StableDiffusionXLAutoBlocks"),
        ("WanModularPipeline", "WanAutoBlocks"),
        ("FluxModularPipeline", "FluxAutoBlocks"),
    ]
)


@dataclass
class PipelineState:
    """
    [`PipelineState`] stores the state of a pipeline. It is used to pass data between pipeline blocks.
    """

    values: Dict[str, Any] = field(default_factory=dict)
    kwargs_mapping: Dict[str, List[str]] = field(default_factory=dict)

    def set(self, key: str, value: Any, kwargs_type: str = None):
        """
        Add a value to the pipeline state.

        Args:
            key (str): The key for the value
            value (Any): The value to store
            kwargs_type (str): The kwargs_type with which the value is associated
        """
        self.values[key] = value

        if kwargs_type is not None:
            if kwargs_type not in self.kwargs_mapping:
                self.kwargs_mapping[kwargs_type] = [key]
            else:
                self.kwargs_mapping[kwargs_type].append(key)

    def get(self, keys: Union[str, List[str]], default: Any = None) -> Union[Any, Dict[str, Any]]:
        """
        Get one or multiple values from the pipeline state.

        Args:
            keys (Union[str, List[str]]): Key or list of keys for the values
            default (Any): The default value to return if not found

        Returns:
            Union[Any, Dict[str, Any]]: Single value if keys is str, dictionary of values if keys is list
        """
        if isinstance(keys, str):
            return self.values.get(keys, default)
        return {key: self.values.get(key, default) for key in keys}

    def get_by_kwargs(self, kwargs_type: str) -> Dict[str, Any]:
        """
        Get all values with matching kwargs_type.

        Args:
            kwargs_type (str): The kwargs_type to filter by

        Returns:
            Dict[str, Any]: Dictionary of values with matching kwargs_type
        """
        value_names = self.kwargs_mapping.get(kwargs_type, [])
        return self.get(value_names)

    def to_dict(self) -> Dict[str, Any]:
        """
        Convert PipelineState to a dictionary.
        """
        return {**self.__dict__}

    def __repr__(self):
        def format_value(v):
            if hasattr(v, "shape") and hasattr(v, "dtype"):
                return f"Tensor(dtype={v.dtype}, shape={v.shape})"
            elif isinstance(v, list) and len(v) > 0 and hasattr(v[0], "shape") and hasattr(v[0], "dtype"):
                return f"[Tensor(dtype={v[0].dtype}, shape={v[0].shape}), ...]"
            else:
                return repr(v)

        values_str = "\n".join(f"    {k}: {format_value(v)}" for k, v in self.values.items())
        kwargs_mapping_str = "\n".join(f"    {k}: {v}" for k, v in self.kwargs_mapping.items())

        return f"PipelineState(\n  values={{\n{values_str}\n  }},\n  kwargs_mapping={{\n{kwargs_mapping_str}\n  }}\n)"


@dataclass
class BlockState:
    """
    Container for block state data with attribute access and formatted representation.
    """

    def __init__(self, **kwargs):
        for key, value in kwargs.items():
            setattr(self, key, value)

    def __getitem__(self, key: str):
        # allows block_state["foo"]
        return getattr(self, key, None)

    def __setitem__(self, key: str, value: Any):
        # allows block_state["foo"] = "bar"
        setattr(self, key, value)

    def as_dict(self):
        """
        Convert BlockState to a dictionary.

        Returns:
            Dict[str, Any]: Dictionary containing all attributes of the BlockState
        """
        return dict(self.__dict__.items())

    def __repr__(self):
        def format_value(v):
            # Handle tensors directly
            if hasattr(v, "shape") and hasattr(v, "dtype"):
                return f"Tensor(dtype={v.dtype}, shape={v.shape})"

            # Handle lists of tensors
            elif isinstance(v, list):
                if len(v) > 0 and hasattr(v[0], "shape") and hasattr(v[0], "dtype"):
                    shapes = [t.shape for t in v]
                    return f"List[{len(v)}] of Tensors with shapes {shapes}"
                return repr(v)

            # Handle tuples of tensors
            elif isinstance(v, tuple):
                if len(v) > 0 and hasattr(v[0], "shape") and hasattr(v[0], "dtype"):
                    shapes = [t.shape for t in v]
                    return f"Tuple[{len(v)}] of Tensors with shapes {shapes}"
                return repr(v)

            # Handle dicts with tensor values
            elif isinstance(v, dict):
                formatted_dict = {}
                for k, val in v.items():
                    if hasattr(val, "shape") and hasattr(val, "dtype"):
                        formatted_dict[k] = f"Tensor(shape={val.shape}, dtype={val.dtype})"
                    elif (
                        isinstance(val, list)
                        and len(val) > 0
                        and hasattr(val[0], "shape")
                        and hasattr(val[0], "dtype")
                    ):
                        shapes = [t.shape for t in val]
                        formatted_dict[k] = f"List[{len(val)}] of Tensors with shapes {shapes}"
                    else:
                        formatted_dict[k] = repr(val)
                return formatted_dict

            # Default case
            return repr(v)

        attributes = "\n".join(f"    {k}: {format_value(v)}" for k, v in self.__dict__.items())
        return f"BlockState(\n{attributes}\n)"


class ModularPipelineBlocks(ConfigMixin, PushToHubMixin):
    """
    Base class for all Pipeline Blocks: PipelineBlock, AutoPipelineBlocks, SequentialPipelineBlocks,
    LoopSequentialPipelineBlocks

    [`ModularPipelineBlocks`] provides method to load and save the defination of pipeline blocks.

    <Tip warning={true}>

        This is an experimental feature and is likely to change in the future.

    </Tip>
    """

    config_name = "modular_config.json"
    model_name = None

    @classmethod
    def _get_signature_keys(cls, obj):
        parameters = inspect.signature(obj.__init__).parameters
        required_parameters = {k: v for k, v in parameters.items() if v.default == inspect._empty}
        optional_parameters = set({k for k, v in parameters.items() if v.default != inspect._empty})
        expected_modules = set(required_parameters.keys()) - {"self"}

        return expected_modules, optional_parameters

    def __init__(self):
        self.sub_blocks = InsertableDict()

    @property
    def description(self) -> str:
        """Description of the block. Must be implemented by subclasses."""
        return ""

    @property
    def expected_components(self) -> List[ComponentSpec]:
        return []

    @property
    def expected_configs(self) -> List[ConfigSpec]:
        return []

    @property
    def inputs(self) -> List[InputParam]:
        """List of input parameters. Must be implemented by subclasses."""
        return []

    def _get_required_inputs(self):
        input_names = []
        for input_param in self.inputs:
            if input_param.required:
                input_names.append(input_param.name)

        return input_names

    @property
    def required_inputs(self) -> List[InputParam]:
        return self._get_required_inputs()

    @property
    def intermediate_outputs(self) -> List[OutputParam]:
        """List of intermediate output parameters. Must be implemented by subclasses."""
        return []

    def _get_outputs(self):
        return self.intermediate_outputs

    @property
    def outputs(self) -> List[OutputParam]:
        return self._get_outputs()

    @classmethod
    def from_pretrained(
        cls,
        pretrained_model_name_or_path: str,
        trust_remote_code: Optional[bool] = None,
        **kwargs,
    ):
        hub_kwargs_names = [
            "cache_dir",
            "force_download",
            "local_files_only",
            "proxies",
            "resume_download",
            "revision",
            "subfolder",
            "token",
        ]
        hub_kwargs = {name: kwargs.pop(name) for name in hub_kwargs_names if name in kwargs}

        config = cls.load_config(pretrained_model_name_or_path)
        has_remote_code = "auto_map" in config and cls.__name__ in config["auto_map"]
        trust_remote_code = resolve_trust_remote_code(
            trust_remote_code, pretrained_model_name_or_path, has_remote_code
        )
        if not (has_remote_code and trust_remote_code):
            raise ValueError(
                "Selected model repository does not happear to have any custom code or does not have a valid `config.json` file."
            )

        class_ref = config["auto_map"][cls.__name__]
        module_file, class_name = class_ref.split(".")
        module_file = module_file + ".py"
        block_cls = get_class_from_dynamic_module(
            pretrained_model_name_or_path,
            module_file=module_file,
            class_name=class_name,
            **hub_kwargs,
            **kwargs,
        )
        expected_kwargs, optional_kwargs = block_cls._get_signature_keys(block_cls)
        block_kwargs = {
            name: kwargs.pop(name) for name in kwargs if name in expected_kwargs or name in optional_kwargs
        }

        return block_cls(**block_kwargs)

    def save_pretrained(self, save_directory, push_to_hub=False, **kwargs):
        # TODO: factor out this logic.
        cls_name = self.__class__.__name__

        full_mod = type(self).__module__
        module = full_mod.rsplit(".", 1)[-1].replace("__dynamic__", "")
        parent_module = self.save_pretrained.__func__.__qualname__.split(".", 1)[0]
        auto_map = {f"{parent_module}": f"{module}.{cls_name}"}

        self.register_to_config(auto_map=auto_map)
        self.save_config(save_directory=save_directory, push_to_hub=push_to_hub, **kwargs)
        config = dict(self.config)
        self._internal_dict = FrozenDict(config)

    def init_pipeline(
        self,
        pretrained_model_name_or_path: Optional[Union[str, os.PathLike]] = None,
        components_manager: Optional[ComponentsManager] = None,
        collection: Optional[str] = None,
    ) -> "ModularPipeline":
        """
        create a ModularPipeline, optionally accept modular_repo to load from hub.
        """
        pipeline_class_name = MODULAR_PIPELINE_MAPPING.get(self.model_name, ModularPipeline.__name__)
        diffusers_module = importlib.import_module("diffusers")
        pipeline_class = getattr(diffusers_module, pipeline_class_name)

        modular_pipeline = pipeline_class(
            blocks=deepcopy(self),
            pretrained_model_name_or_path=pretrained_model_name_or_path,
            components_manager=components_manager,
            collection=collection,
        )
        return modular_pipeline

    def get_block_state(self, state: PipelineState) -> dict:
        """Get all inputs and intermediates in one dictionary"""
        data = {}
        state_inputs = self.inputs

        # Check inputs
        for input_param in state_inputs:
            if input_param.name:
                value = state.get(input_param.name)
                if input_param.required and value is None:
                    raise ValueError(f"Required input '{input_param.name}' is missing")
                elif value is not None or (value is None and input_param.name not in data):
                    data[input_param.name] = value

            elif input_param.kwargs_type:
                # if kwargs_type is provided, get all inputs with matching kwargs_type
                if input_param.kwargs_type not in data:
                    data[input_param.kwargs_type] = {}
                inputs_kwargs = state.get_by_kwargs(input_param.kwargs_type)
                if inputs_kwargs:
                    for k, v in inputs_kwargs.items():
                        if v is not None:
                            data[k] = v
                            data[input_param.kwargs_type][k] = v

        return BlockState(**data)

    def set_block_state(self, state: PipelineState, block_state: BlockState):
        for output_param in self.intermediate_outputs:
            if not hasattr(block_state, output_param.name):
                raise ValueError(f"Intermediate output '{output_param.name}' is missing in block state")
            param = getattr(block_state, output_param.name)
            state.set(output_param.name, param, output_param.kwargs_type)

        for input_param in self.inputs:
            if input_param.name and hasattr(block_state, input_param.name):
                param = getattr(block_state, input_param.name)
                # Only add if the value is different from what's in the state
                current_value = state.get(input_param.name)
                if current_value is not param:  # Using identity comparison to check if object was modified
                    state.set(input_param.name, param, input_param.kwargs_type)

            elif input_param.kwargs_type:
                # if it is a kwargs type, e.g. "guider_input_fields", it is likely to be a list of parameters
                # we need to first find out which inputs are and loop through them.
                intermediate_kwargs = state.get_by_kwargs(input_param.kwargs_type)
                for param_name, current_value in intermediate_kwargs.items():
                    if param_name is None:
                        continue

                    if not hasattr(block_state, param_name):
                        continue

                    param = getattr(block_state, param_name)
                    if current_value is not param:  # Using identity comparison to check if object was modified
                        state.set(param_name, param, input_param.kwargs_type)

    @staticmethod
    def combine_inputs(*named_input_lists: List[Tuple[str, List[InputParam]]]) -> List[InputParam]:
        """
        Combines multiple lists of InputParam objects from different blocks. For duplicate inputs, updates only if
        current default value is None and new default value is not None. Warns if multiple non-None default values
        exist for the same input.

        Args:
            named_input_lists: List of tuples containing (block_name, input_param_list) pairs

        Returns:
            List[InputParam]: Combined list of unique InputParam objects
        """
        combined_dict = {}  # name -> InputParam
        value_sources = {}  # name -> block_name

        for block_name, inputs in named_input_lists:
            for input_param in inputs:
                if input_param.name is None and input_param.kwargs_type is not None:
                    input_name = "*_" + input_param.kwargs_type
                else:
                    input_name = input_param.name
                if input_name in combined_dict:
                    current_param = combined_dict[input_name]
                    if (
                        current_param.default is not None
                        and input_param.default is not None
                        and current_param.default != input_param.default
                    ):
                        warnings.warn(
                            f"Multiple different default values found for input '{input_name}': "
                            f"{current_param.default} (from block '{value_sources[input_name]}') and "
                            f"{input_param.default} (from block '{block_name}'). Using {current_param.default}."
                        )
                    if current_param.default is None and input_param.default is not None:
                        combined_dict[input_name] = input_param
                        value_sources[input_name] = block_name
                else:
                    combined_dict[input_name] = input_param
                    value_sources[input_name] = block_name

        return list(combined_dict.values())

    @staticmethod
    def combine_outputs(*named_output_lists: List[Tuple[str, List[OutputParam]]]) -> List[OutputParam]:
        """
        Combines multiple lists of OutputParam objects from different blocks. For duplicate outputs, keeps the first
        occurrence of each output name.

        Args:
            named_output_lists: List of tuples containing (block_name, output_param_list) pairs

        Returns:
            List[OutputParam]: Combined list of unique OutputParam objects
        """
        combined_dict = {}  # name -> OutputParam

        for block_name, outputs in named_output_lists:
            for output_param in outputs:
                if (output_param.name not in combined_dict) or (
                    combined_dict[output_param.name].kwargs_type is None and output_param.kwargs_type is not None
                ):
                    combined_dict[output_param.name] = output_param

        return list(combined_dict.values())

    @property
    def input_names(self) -> List[str]:
        return [input_param.name for input_param in self.inputs]

    @property
    def intermediate_output_names(self) -> List[str]:
        return [output_param.name for output_param in self.intermediate_outputs]

    @property
    def output_names(self) -> List[str]:
        return [output_param.name for output_param in self.outputs]

    @property
    def doc(self):
        return make_doc_string(
            self.inputs,
            self.outputs,
            self.description,
            class_name=self.__class__.__name__,
            expected_components=self.expected_components,
            expected_configs=self.expected_configs,
        )


class AutoPipelineBlocks(ModularPipelineBlocks):
    """
    A Pipeline Blocks that automatically selects a block to run based on the inputs.

    This class inherits from [`ModularPipelineBlocks`]. Check the superclass documentation for the generic methods the
    library implements for all the pipeline blocks (such as loading or saving etc.)

    <Tip warning={true}>

        This is an experimental feature and is likely to change in the future.

    </Tip>

    Attributes:
        block_classes: List of block classes to be used
        block_names: List of prefixes for each block
        block_trigger_inputs: List of input names that trigger specific blocks, with None for default
    """

    block_classes = []
    block_names = []
    block_trigger_inputs = []

    def __init__(self):
        sub_blocks = InsertableDict()
        for block_name, block_cls in zip(self.block_names, self.block_classes):
            sub_blocks[block_name] = block_cls()
        self.sub_blocks = sub_blocks
        if not (len(self.block_classes) == len(self.block_names) == len(self.block_trigger_inputs)):
            raise ValueError(
                f"In {self.__class__.__name__}, the number of block_classes, block_names, and block_trigger_inputs must be the same."
            )
        default_blocks = [t for t in self.block_trigger_inputs if t is None]
        # can only have 1 or 0 default block, and has to put in the last
        # the order of blocks matters here because the first block with matching trigger will be dispatched
        # e.g. blocks = [inpaint, img2img] and block_trigger_inputs = ["mask", "image"]
        # as long as mask is provided, it is inpaint; if only image is provided, it is img2img
        if len(default_blocks) > 1 or (len(default_blocks) == 1 and self.block_trigger_inputs[-1] is not None):
            raise ValueError(
                f"In {self.__class__.__name__}, exactly one None must be specified as the last element "
                "in block_trigger_inputs."
            )

        # Map trigger inputs to block objects
        self.trigger_to_block_map = dict(zip(self.block_trigger_inputs, self.sub_blocks.values()))
        self.trigger_to_block_name_map = dict(zip(self.block_trigger_inputs, self.sub_blocks.keys()))
        self.block_to_trigger_map = dict(zip(self.sub_blocks.keys(), self.block_trigger_inputs))

    @property
    def model_name(self):
        return next(iter(self.sub_blocks.values())).model_name

    @property
    def description(self):
        return ""

    @property
    def expected_components(self):
        expected_components = []
        for block in self.sub_blocks.values():
            for component in block.expected_components:
                if component not in expected_components:
                    expected_components.append(component)
        return expected_components

    @property
    def expected_configs(self):
        expected_configs = []
        for block in self.sub_blocks.values():
            for config in block.expected_configs:
                if config not in expected_configs:
                    expected_configs.append(config)
        return expected_configs

    @property
    def required_inputs(self) -> List[str]:
        if None not in self.block_trigger_inputs:
            return []
        first_block = next(iter(self.sub_blocks.values()))
        required_by_all = set(getattr(first_block, "required_inputs", set()))

        # Intersect with required inputs from all other blocks
        for block in list(self.sub_blocks.values())[1:]:
            block_required = set(getattr(block, "required_inputs", set()))
            required_by_all.intersection_update(block_required)

        return list(required_by_all)

    # YiYi TODO: add test for this
    @property
    def inputs(self) -> List[Tuple[str, Any]]:
        named_inputs = [(name, block.inputs) for name, block in self.sub_blocks.items()]
        combined_inputs = self.combine_inputs(*named_inputs)
        # mark Required inputs only if that input is required by all the blocks
        for input_param in combined_inputs:
            if input_param.name in self.required_inputs:
                input_param.required = True
            else:
                input_param.required = False
        return combined_inputs

    @property
    def intermediate_outputs(self) -> List[str]:
        named_outputs = [(name, block.intermediate_outputs) for name, block in self.sub_blocks.items()]
        combined_outputs = self.combine_outputs(*named_outputs)
        return combined_outputs

    @property
    def outputs(self) -> List[str]:
        named_outputs = [(name, block.outputs) for name, block in self.sub_blocks.items()]
        combined_outputs = self.combine_outputs(*named_outputs)
        return combined_outputs

    @torch.no_grad()
    def __call__(self, pipeline, state: PipelineState) -> PipelineState:
        # Find default block first (if any)

        block = self.trigger_to_block_map.get(None)
        for input_name in self.block_trigger_inputs:
            if input_name is not None and state.get(input_name) is not None:
                block = self.trigger_to_block_map[input_name]
                break

        if block is None:
            logger.warning(f"skipping auto block: {self.__class__.__name__}")
            return pipeline, state

        try:
            logger.info(f"Running block: {block.__class__.__name__}, trigger: {input_name}")
            return block(pipeline, state)
        except Exception as e:
            error_msg = (
                f"\nError in block: {block.__class__.__name__}\n"
                f"Error details: {str(e)}\n"
                f"Traceback:\n{traceback.format_exc()}"
            )
            logger.error(error_msg)
            raise

    def _get_trigger_inputs(self):
        """
        Returns a set of all unique trigger input values found in the blocks. Returns: Set[str] containing all unique
        block_trigger_inputs values
        """

        def fn_recursive_get_trigger(blocks):
            trigger_values = set()

            if blocks is not None:
                for name, block in blocks.items():
                    # Check if current block has trigger inputs(i.e. auto block)
                    if hasattr(block, "block_trigger_inputs") and block.block_trigger_inputs is not None:
                        # Add all non-None values from the trigger inputs list
                        trigger_values.update(t for t in block.block_trigger_inputs if t is not None)

                    # If block has sub_blocks, recursively check them
                    if block.sub_blocks:
                        nested_triggers = fn_recursive_get_trigger(block.sub_blocks)
                        trigger_values.update(nested_triggers)

            return trigger_values

        trigger_inputs = set(self.block_trigger_inputs)
        trigger_inputs.update(fn_recursive_get_trigger(self.sub_blocks))

        return trigger_inputs

    @property
    def trigger_inputs(self):
        return self._get_trigger_inputs()

    def __repr__(self):
        class_name = self.__class__.__name__
        base_class = self.__class__.__bases__[0].__name__
        header = (
            f"{class_name}(\n  Class: {base_class}\n" if base_class and base_class != "object" else f"{class_name}(\n"
        )

        if self.trigger_inputs:
            header += "\n"
            header += "  " + "=" * 100 + "\n"
            header += "  This pipeline contains blocks that are selected at runtime based on inputs.\n"
            header += f"  Trigger Inputs: {[inp for inp in self.trigger_inputs if inp is not None]}\n"
            header += "  " + "=" * 100 + "\n\n"

        # Format description with proper indentation
        desc_lines = self.description.split("\n")
        desc = []
        # First line with "Description:" label
        desc.append(f"  Description: {desc_lines[0]}")
        # Subsequent lines with proper indentation
        if len(desc_lines) > 1:
            desc.extend(f"      {line}" for line in desc_lines[1:])
        desc = "\n".join(desc) + "\n"

        # Components section - focus only on expected components
        expected_components = getattr(self, "expected_components", [])
        components_str = format_components(expected_components, indent_level=2, add_empty_lines=False)

        # Configs section - use format_configs with add_empty_lines=False
        expected_configs = getattr(self, "expected_configs", [])
        configs_str = format_configs(expected_configs, indent_level=2, add_empty_lines=False)

        # Blocks section - moved to the end with simplified format
        blocks_str = "  Sub-Blocks:\n"
        for i, (name, block) in enumerate(self.sub_blocks.items()):
            # Get trigger input for this block
            trigger = None
            if hasattr(self, "block_to_trigger_map"):
                trigger = self.block_to_trigger_map.get(name)
                # Format the trigger info
                if trigger is None:
                    trigger_str = "[default]"
                elif isinstance(trigger, (list, tuple)):
                    trigger_str = f"[trigger: {', '.join(str(t) for t in trigger)}]"
                else:
                    trigger_str = f"[trigger: {trigger}]"
                # For AutoPipelineBlocks, add bullet points
                blocks_str += f"    • {name} {trigger_str} ({block.__class__.__name__})\n"
            else:
                # For SequentialPipelineBlocks, show execution order
                blocks_str += f"    [{i}] {name} ({block.__class__.__name__})\n"

            # Add block description
            desc_lines = block.description.split("\n")
            indented_desc = desc_lines[0]
            if len(desc_lines) > 1:
                indented_desc += "\n" + "\n".join("                   " + line for line in desc_lines[1:])
            blocks_str += f"       Description: {indented_desc}\n\n"

        # Build the representation with conditional sections
        result = f"{header}\n{desc}"

        # Only add components section if it has content
        if components_str.strip():
            result += f"\n\n{components_str}"

        # Only add configs section if it has content
        if configs_str.strip():
            result += f"\n\n{configs_str}"

        # Always add blocks section
        result += f"\n\n{blocks_str})"

        return result

    @property
    def doc(self):
        return make_doc_string(
            self.inputs,
            self.outputs,
            self.description,
            class_name=self.__class__.__name__,
            expected_components=self.expected_components,
            expected_configs=self.expected_configs,
        )


class SequentialPipelineBlocks(ModularPipelineBlocks):
    """
    A Pipeline Blocks that combines multiple pipeline block classes into one. When called, it will call each block in
    sequence.

    This class inherits from [`ModularPipelineBlocks`]. Check the superclass documentation for the generic methods the
    library implements for all the pipeline blocks (such as loading or saving etc.)

    <Tip warning={true}>

        This is an experimental feature and is likely to change in the future.

    </Tip>

    Attributes:
        block_classes: List of block classes to be used
        block_names: List of prefixes for each block
    """

    block_classes = []
    block_names = []

    @property
    def description(self):
        return ""

    @property
    def model_name(self):
        return next(iter(self.sub_blocks.values())).model_name

    @property
    def expected_components(self):
        expected_components = []
        for block in self.sub_blocks.values():
            for component in block.expected_components:
                if component not in expected_components:
                    expected_components.append(component)
        return expected_components

    @property
    def expected_configs(self):
        expected_configs = []
        for block in self.sub_blocks.values():
            for config in block.expected_configs:
                if config not in expected_configs:
                    expected_configs.append(config)
        return expected_configs

    @classmethod
    def from_blocks_dict(cls, blocks_dict: Dict[str, Any]) -> "SequentialPipelineBlocks":
        """Creates a SequentialPipelineBlocks instance from a dictionary of blocks.

        Args:
            blocks_dict: Dictionary mapping block names to block classes or instances

        Returns:
            A new SequentialPipelineBlocks instance
        """
        instance = cls()

        # Create instances if classes are provided
        sub_blocks = InsertableDict()
        for name, block in blocks_dict.items():
            if inspect.isclass(block):
                sub_blocks[name] = block()
            else:
                sub_blocks[name] = block

        instance.block_classes = [block.__class__ for block in sub_blocks.values()]
        instance.block_names = list(sub_blocks.keys())
        instance.sub_blocks = sub_blocks
        return instance

    def __init__(self):
        sub_blocks = InsertableDict()
        for block_name, block_cls in zip(self.block_names, self.block_classes):
            sub_blocks[block_name] = block_cls()
        self.sub_blocks = sub_blocks

    def _get_inputs(self):
        inputs = []
        outputs = set()

        # Go through all blocks in order
        for block in self.sub_blocks.values():
            # Add inputs that aren't in outputs yet
            for inp in block.inputs:
                if inp.name not in outputs and inp.name not in {input.name for input in inputs}:
                    inputs.append(inp)

            # Only add outputs if the block cannot be skipped
            should_add_outputs = True
            if hasattr(block, "block_trigger_inputs") and None not in block.block_trigger_inputs:
                should_add_outputs = False

            if should_add_outputs:
                # Add this block's outputs
                block_intermediate_outputs = [out.name for out in block.intermediate_outputs]
                outputs.update(block_intermediate_outputs)

        return inputs

    # YiYi TODO: add test for this
    @property
    def inputs(self) -> List[Tuple[str, Any]]:
        return self._get_inputs()

    @property
    def required_inputs(self) -> List[str]:
        # Get the first block from the dictionary
        first_block = next(iter(self.sub_blocks.values()))
        required_by_any = set(getattr(first_block, "required_inputs", set()))

        # Union with required inputs from all other blocks
        for block in list(self.sub_blocks.values())[1:]:
            block_required = set(getattr(block, "required_inputs", set()))
            required_by_any.update(block_required)

        return list(required_by_any)

    @property
    def intermediate_outputs(self) -> List[str]:
        named_outputs = []
        for name, block in self.sub_blocks.items():
            inp_names = {inp.name for inp in block.inputs}
            # so we only need to list new variables as intermediate_outputs, but if user wants to list these they modified it's still fine (a.k.a we don't enforce)
            # filter out them here so they do not end up as intermediate_outputs
            if name not in inp_names:
                named_outputs.append((name, block.intermediate_outputs))
        combined_outputs = self.combine_outputs(*named_outputs)
        return combined_outputs

    # YiYi TODO: I think we can remove the outputs property
    @property
    def outputs(self) -> List[str]:
        # return next(reversed(self.sub_blocks.values())).intermediate_outputs
        return self.intermediate_outputs

    @torch.no_grad()
    def __call__(self, pipeline, state: PipelineState) -> PipelineState:
        for block_name, block in self.sub_blocks.items():
            try:
                pipeline, state = block(pipeline, state)
            except Exception as e:
                error_msg = (
                    f"\nError in block: ({block_name}, {block.__class__.__name__})\n"
                    f"Error details: {str(e)}\n"
                    f"Traceback:\n{traceback.format_exc()}"
                )
                logger.error(error_msg)
                raise
        return pipeline, state

    def _get_trigger_inputs(self):
        """
        Returns a set of all unique trigger input values found in the blocks. Returns: Set[str] containing all unique
        block_trigger_inputs values
        """

        def fn_recursive_get_trigger(blocks):
            trigger_values = set()

            if blocks is not None:
                for name, block in blocks.items():
                    # Check if current block has trigger inputs(i.e. auto block)
                    if hasattr(block, "block_trigger_inputs") and block.block_trigger_inputs is not None:
                        # Add all non-None values from the trigger inputs list
                        trigger_values.update(t for t in block.block_trigger_inputs if t is not None)

                    # If block has sub_blocks, recursively check them
                    if block.sub_blocks:
                        nested_triggers = fn_recursive_get_trigger(block.sub_blocks)
                        trigger_values.update(nested_triggers)

            return trigger_values

        return fn_recursive_get_trigger(self.sub_blocks)

    @property
    def trigger_inputs(self):
        return self._get_trigger_inputs()

    def _traverse_trigger_blocks(self, trigger_inputs):
        # Convert trigger_inputs to a set for easier manipulation
        active_triggers = set(trigger_inputs)

        def fn_recursive_traverse(block, block_name, active_triggers):
            result_blocks = OrderedDict()

            # sequential(include loopsequential) or PipelineBlock
            if not hasattr(block, "block_trigger_inputs"):
                if block.sub_blocks:
                    # sequential or LoopSequentialPipelineBlocks (keep traversing)
                    for sub_block_name, sub_block in block.sub_blocks.items():
                        blocks_to_update = fn_recursive_traverse(sub_block, sub_block_name, active_triggers)
                        blocks_to_update = fn_recursive_traverse(sub_block, sub_block_name, active_triggers)
                        blocks_to_update = {f"{block_name}.{k}": v for k, v in blocks_to_update.items()}
                        result_blocks.update(blocks_to_update)
                else:
                    # PipelineBlock
                    result_blocks[block_name] = block
                    # Add this block's output names to active triggers if defined
                    if hasattr(block, "outputs"):
                        active_triggers.update(out.name for out in block.outputs)
                return result_blocks

            # auto
            else:
                # Find first block_trigger_input that matches any value in our active_triggers
                this_block = None
                for trigger_input in block.block_trigger_inputs:
                    if trigger_input is not None and trigger_input in active_triggers:
                        this_block = block.trigger_to_block_map[trigger_input]
                        break

                # If no matches found, try to get the default (None) block
                if this_block is None and None in block.block_trigger_inputs:
                    this_block = block.trigger_to_block_map[None]

                if this_block is not None:
                    # sequential/auto (keep traversing)
                    if this_block.sub_blocks:
                        result_blocks.update(fn_recursive_traverse(this_block, block_name, active_triggers))
                    else:
                        # PipelineBlock
                        result_blocks[block_name] = this_block
                        # Add this block's output names to active triggers if defined
                        # YiYi TODO: do we need outputs here? can it just be intermediate_outputs? can we get rid of outputs attribute?
                        if hasattr(this_block, "outputs"):
                            active_triggers.update(out.name for out in this_block.outputs)

            return result_blocks

        all_blocks = OrderedDict()
        for block_name, block in self.sub_blocks.items():
            blocks_to_update = fn_recursive_traverse(block, block_name, active_triggers)
            all_blocks.update(blocks_to_update)
        return all_blocks

    def get_execution_blocks(self, *trigger_inputs):
        trigger_inputs_all = self.trigger_inputs

        if trigger_inputs is not None:
            if not isinstance(trigger_inputs, (list, tuple, set)):
                trigger_inputs = [trigger_inputs]
            invalid_inputs = [x for x in trigger_inputs if x not in trigger_inputs_all]
            if invalid_inputs:
                logger.warning(
                    f"The following trigger inputs will be ignored as they are not supported: {invalid_inputs}"
                )
                trigger_inputs = [x for x in trigger_inputs if x in trigger_inputs_all]

        if trigger_inputs is None:
            if None in trigger_inputs_all:
                trigger_inputs = [None]
            else:
                trigger_inputs = [trigger_inputs_all[0]]
        blocks_triggered = self._traverse_trigger_blocks(trigger_inputs)
        return SequentialPipelineBlocks.from_blocks_dict(blocks_triggered)

    def __repr__(self):
        class_name = self.__class__.__name__
        base_class = self.__class__.__bases__[0].__name__
        header = (
            f"{class_name}(\n  Class: {base_class}\n" if base_class and base_class != "object" else f"{class_name}(\n"
        )

        if self.trigger_inputs:
            header += "\n"
            header += "  " + "=" * 100 + "\n"
            header += "  This pipeline contains blocks that are selected at runtime based on inputs.\n"
            header += f"  Trigger Inputs: {[inp for inp in self.trigger_inputs if inp is not None]}\n"
            # Get first trigger input as example
            example_input = next(t for t in self.trigger_inputs if t is not None)
            header += f"  Use `get_execution_blocks()` with input names to see selected blocks (e.g. `get_execution_blocks('{example_input}')`).\n"
            header += "  " + "=" * 100 + "\n\n"

        # Format description with proper indentation
        desc_lines = self.description.split("\n")
        desc = []
        # First line with "Description:" label
        desc.append(f"  Description: {desc_lines[0]}")
        # Subsequent lines with proper indentation
        if len(desc_lines) > 1:
            desc.extend(f"      {line}" for line in desc_lines[1:])
        desc = "\n".join(desc) + "\n"

        # Components section - focus only on expected components
        expected_components = getattr(self, "expected_components", [])
        components_str = format_components(expected_components, indent_level=2, add_empty_lines=False)

        # Configs section - use format_configs with add_empty_lines=False
        expected_configs = getattr(self, "expected_configs", [])
        configs_str = format_configs(expected_configs, indent_level=2, add_empty_lines=False)

        # Blocks section - moved to the end with simplified format
        blocks_str = "  Sub-Blocks:\n"
        for i, (name, block) in enumerate(self.sub_blocks.items()):
            # Get trigger input for this block
            trigger = None
            if hasattr(self, "block_to_trigger_map"):
                trigger = self.block_to_trigger_map.get(name)
                # Format the trigger info
                if trigger is None:
                    trigger_str = "[default]"
                elif isinstance(trigger, (list, tuple)):
                    trigger_str = f"[trigger: {', '.join(str(t) for t in trigger)}]"
                else:
                    trigger_str = f"[trigger: {trigger}]"
                # For AutoPipelineBlocks, add bullet points
                blocks_str += f"    • {name} {trigger_str} ({block.__class__.__name__})\n"
            else:
                # For SequentialPipelineBlocks, show execution order
                blocks_str += f"    [{i}] {name} ({block.__class__.__name__})\n"

            # Add block description
            desc_lines = block.description.split("\n")
            indented_desc = desc_lines[0]
            if len(desc_lines) > 1:
                indented_desc += "\n" + "\n".join("                   " + line for line in desc_lines[1:])
            blocks_str += f"       Description: {indented_desc}\n\n"

        # Build the representation with conditional sections
        result = f"{header}\n{desc}"

        # Only add components section if it has content
        if components_str.strip():
            result += f"\n\n{components_str}"

        # Only add configs section if it has content
        if configs_str.strip():
            result += f"\n\n{configs_str}"

        # Always add blocks section
        result += f"\n\n{blocks_str})"

        return result

    @property
    def doc(self):
        return make_doc_string(
            self.inputs,
            self.outputs,
            self.description,
            class_name=self.__class__.__name__,
            expected_components=self.expected_components,
            expected_configs=self.expected_configs,
        )


class LoopSequentialPipelineBlocks(ModularPipelineBlocks):
    """
    A Pipeline blocks that combines multiple pipeline block classes into a For Loop. When called, it will call each
    block in sequence.

    This class inherits from [`ModularPipelineBlocks`]. Check the superclass documentation for the generic methods the
    library implements for all the pipeline blocks (such as loading or saving etc.)

    <Tip warning={true}>

        This is an experimental feature and is likely to change in the future.

    </Tip>

    Attributes:
        block_classes: List of block classes to be used
        block_names: List of prefixes for each block
    """

    model_name = None
    block_classes = []
    block_names = []

    @property
    def description(self) -> str:
        """Description of the block. Must be implemented by subclasses."""
        raise NotImplementedError("description method must be implemented in subclasses")

    @property
    def loop_expected_components(self) -> List[ComponentSpec]:
        return []

    @property
    def loop_expected_configs(self) -> List[ConfigSpec]:
        return []

    @property
    def loop_inputs(self) -> List[InputParam]:
        """List of input parameters. Must be implemented by subclasses."""
        return []

    @property
    def loop_required_inputs(self) -> List[str]:
        input_names = []
        for input_param in self.loop_inputs:
            if input_param.required:
                input_names.append(input_param.name)
        return input_names

    @property
    def loop_intermediate_outputs(self) -> List[OutputParam]:
        """List of intermediate output parameters. Must be implemented by subclasses."""
        return []

    # modified from SequentialPipelineBlocks to include loop_expected_components
    @property
    def expected_components(self):
        expected_components = []
        for block in self.sub_blocks.values():
            for component in block.expected_components:
                if component not in expected_components:
                    expected_components.append(component)
        for component in self.loop_expected_components:
            if component not in expected_components:
                expected_components.append(component)
        return expected_components

    # modified from SequentialPipelineBlocks to include loop_expected_configs
    @property
    def expected_configs(self):
        expected_configs = []
        for block in self.sub_blocks.values():
            for config in block.expected_configs:
                if config not in expected_configs:
                    expected_configs.append(config)
        for config in self.loop_expected_configs:
            if config not in expected_configs:
                expected_configs.append(config)
        return expected_configs

    def _get_inputs(self):
        inputs = []
        inputs.extend(self.loop_inputs)
        outputs = set()

        for name, block in self.sub_blocks.items():
            # Add inputs that aren't in outputs yet
            for inp in block.inputs:
                if inp.name not in outputs and inp not in inputs:
                    inputs.append(inp)

            # Only add outputs if the block cannot be skipped
            should_add_outputs = True
            if hasattr(block, "block_trigger_inputs") and None not in block.block_trigger_inputs:
                should_add_outputs = False

            if should_add_outputs:
                # Add this block's outputs
                block_intermediate_outputs = [out.name for out in block.intermediate_outputs]
                outputs.update(block_intermediate_outputs)

        for input_param in inputs:
            if input_param.name in self.required_inputs:
                input_param.required = True
            else:
                input_param.required = False

        return inputs

    @property
    # Copied from diffusers.modular_pipelines.modular_pipeline.SequentialPipelineBlocks.inputs
    def inputs(self):
        return self._get_inputs()

    # modified from SequentialPipelineBlocks, if any additionan input required by the loop is required by the block
    @property
    def required_inputs(self) -> List[str]:
        # Get the first block from the dictionary
        first_block = next(iter(self.sub_blocks.values()))
        required_by_any = set(getattr(first_block, "required_inputs", set()))

        required_by_loop = set(getattr(self, "loop_required_inputs", set()))
        required_by_any.update(required_by_loop)

        # Union with required inputs from all other blocks
        for block in list(self.sub_blocks.values())[1:]:
            block_required = set(getattr(block, "required_inputs", set()))
            required_by_any.update(block_required)

        return list(required_by_any)

    # YiYi TODO: this need to be thought about more
    # modified from SequentialPipelineBlocks to include loop_intermediate_outputs
    @property
    def intermediate_outputs(self) -> List[str]:
        named_outputs = [(name, block.intermediate_outputs) for name, block in self.sub_blocks.items()]
        combined_outputs = self.combine_outputs(*named_outputs)
        for output in self.loop_intermediate_outputs:
            if output.name not in {output.name for output in combined_outputs}:
                combined_outputs.append(output)
        return combined_outputs

    # YiYi TODO: this need to be thought about more
    @property
    def outputs(self) -> List[str]:
        return next(reversed(self.sub_blocks.values())).intermediate_outputs

    def __init__(self):
        sub_blocks = InsertableDict()
        for block_name, block_cls in zip(self.block_names, self.block_classes):
            sub_blocks[block_name] = block_cls()
        self.sub_blocks = sub_blocks

    @classmethod
    def from_blocks_dict(cls, blocks_dict: Dict[str, Any]) -> "LoopSequentialPipelineBlocks":
        """
        Creates a LoopSequentialPipelineBlocks instance from a dictionary of blocks.

        Args:
            blocks_dict: Dictionary mapping block names to block instances

        Returns:
            A new LoopSequentialPipelineBlocks instance
        """
        instance = cls()

        # Create instances if classes are provided
        sub_blocks = InsertableDict()
        for name, block in blocks_dict.items():
            if inspect.isclass(block):
                sub_blocks[name] = block()
            else:
                sub_blocks[name] = block

        instance.block_classes = [block.__class__ for block in blocks_dict.values()]
        instance.block_names = list(blocks_dict.keys())
        instance.sub_blocks = blocks_dict
        return instance

    def loop_step(self, components, state: PipelineState, **kwargs):
        for block_name, block in self.sub_blocks.items():
            try:
                components, state = block(components, state, **kwargs)
            except Exception as e:
                error_msg = (
                    f"\nError in block: ({block_name}, {block.__class__.__name__})\n"
                    f"Error details: {str(e)}\n"
                    f"Traceback:\n{traceback.format_exc()}"
                )
                logger.error(error_msg)
                raise
        return components, state

    def __call__(self, components, state: PipelineState) -> PipelineState:
        raise NotImplementedError("`__call__` method needs to be implemented by the subclass")

<<<<<<< HEAD
=======
    def get_block_state(self, state: PipelineState) -> dict:
        """Get all inputs and intermediates in one dictionary"""
        data = {}

        # Check inputs
        for input_param in self.inputs:
            if input_param.name:
                value = state.get_input(input_param.name)
                if input_param.required and value is None:
                    raise ValueError(f"Required input '{input_param.name}' is missing")
                elif value is not None or (value is None and input_param.name not in data):
                    data[input_param.name] = value
            elif input_param.kwargs_type:
                # if kwargs_type is provided, get all inputs with matching kwargs_type
                if input_param.kwargs_type not in data:
                    data[input_param.kwargs_type] = {}
                inputs_kwargs = state.get_inputs_kwargs(input_param.kwargs_type)
                if inputs_kwargs:
                    for k, v in inputs_kwargs.items():
                        if v is not None:
                            data[k] = v
                            data[input_param.kwargs_type][k] = v

        # Check intermediates
        for input_param in self.intermediate_inputs:
            if input_param.name:
                value = state.get_intermediate(input_param.name)
                if input_param.required and value is None:
                    raise ValueError(f"Required intermediate input '{input_param.name}' is missing.")
                elif value is not None or (value is None and input_param.name not in data):
                    data[input_param.name] = value
            elif input_param.kwargs_type:
                # if kwargs_type is provided, get all intermediates with matching kwargs_type
                if input_param.kwargs_type not in data:
                    data[input_param.kwargs_type] = {}
                intermediate_kwargs = state.get_intermediate_kwargs(input_param.kwargs_type)
                if intermediate_kwargs:
                    for k, v in intermediate_kwargs.items():
                        if v is not None:
                            if k not in data:
                                data[k] = v
                            data[input_param.kwargs_type][k] = v
        return BlockState(**data)

    def set_block_state(self, state: PipelineState, block_state: BlockState):
        for output_param in self.intermediate_outputs:
            if not hasattr(block_state, output_param.name):
                raise ValueError(f"Intermediate output '{output_param.name}' is missing in block state")
            param = getattr(block_state, output_param.name)
            state.set_intermediate(output_param.name, param, output_param.kwargs_type)

        for input_param in self.intermediate_inputs:
            if input_param.name and hasattr(block_state, input_param.name):
                param = getattr(block_state, input_param.name)
                # Only add if the value is different from what's in the state
                current_value = state.get_intermediate(input_param.name)
                if current_value is not param:  # Using identity comparison to check if object was modified
                    state.set_intermediate(input_param.name, param, input_param.kwargs_type)
            elif input_param.kwargs_type:
                # if it is a kwargs type, e.g. "guider_input_fields", it is likely to be a list of parameters
                # we need to first find out which inputs are and loop through them.
                intermediate_kwargs = state.get_intermediate_kwargs(input_param.kwargs_type)
                for param_name, current_value in intermediate_kwargs.items():
                    if not hasattr(block_state, param_name):
                        continue
                    param = getattr(block_state, param_name)
                    if current_value is not param:  # Using identity comparison to check if object was modified
                        state.set_intermediate(param_name, param, input_param.kwargs_type)

>>>>>>> 69cdc257
    @property
    def doc(self):
        return make_doc_string(
            self.inputs,
            self.intermediate_inputs,
            self.outputs,
            self.description,
            class_name=self.__class__.__name__,
            expected_components=self.expected_components,
            expected_configs=self.expected_configs,
        )

    # modified from SequentialPipelineBlocks,
    # (does not need trigger_inputs related part so removed them,
    # do not need to support auto block for loop blocks)
    def __repr__(self):
        class_name = self.__class__.__name__
        base_class = self.__class__.__bases__[0].__name__
        header = (
            f"{class_name}(\n  Class: {base_class}\n" if base_class and base_class != "object" else f"{class_name}(\n"
        )

        # Format description with proper indentation
        desc_lines = self.description.split("\n")
        desc = []
        # First line with "Description:" label
        desc.append(f"  Description: {desc_lines[0]}")
        # Subsequent lines with proper indentation
        if len(desc_lines) > 1:
            desc.extend(f"      {line}" for line in desc_lines[1:])
        desc = "\n".join(desc) + "\n"

        # Components section - focus only on expected components
        expected_components = getattr(self, "expected_components", [])
        components_str = format_components(expected_components, indent_level=2, add_empty_lines=False)

        # Configs section - use format_configs with add_empty_lines=False
        expected_configs = getattr(self, "expected_configs", [])
        configs_str = format_configs(expected_configs, indent_level=2, add_empty_lines=False)

        # Blocks section - moved to the end with simplified format
        blocks_str = "  Sub-Blocks:\n"
        for i, (name, block) in enumerate(self.sub_blocks.items()):
            # For SequentialPipelineBlocks, show execution order
            blocks_str += f"    [{i}] {name} ({block.__class__.__name__})\n"

            # Add block description
            desc_lines = block.description.split("\n")
            indented_desc = desc_lines[0]
            if len(desc_lines) > 1:
                indented_desc += "\n" + "\n".join("                   " + line for line in desc_lines[1:])
            blocks_str += f"       Description: {indented_desc}\n\n"

        # Build the representation with conditional sections
        result = f"{header}\n{desc}"

        # Only add components section if it has content
        if components_str.strip():
            result += f"\n\n{components_str}"

        # Only add configs section if it has content
        if configs_str.strip():
            result += f"\n\n{configs_str}"

        # Always add blocks section
        result += f"\n\n{blocks_str})"

        return result

    @torch.compiler.disable
    def progress_bar(self, iterable=None, total=None):
        if not hasattr(self, "_progress_bar_config"):
            self._progress_bar_config = {}
        elif not isinstance(self._progress_bar_config, dict):
            raise ValueError(
                f"`self._progress_bar_config` should be of type `dict`, but is {type(self._progress_bar_config)}."
            )

        if iterable is not None:
            return tqdm(iterable, **self._progress_bar_config)
        elif total is not None:
            return tqdm(total=total, **self._progress_bar_config)
        else:
            raise ValueError("Either `total` or `iterable` has to be defined.")

    def set_progress_bar_config(self, **kwargs):
        self._progress_bar_config = kwargs


# YiYi TODO:
# 1. look into the serialization of modular_model_index.json, make sure the items are properly ordered like model_index.json (currently a mess)
# 2. do we need ConfigSpec? the are basically just key/val kwargs
# 3. imnprove docstring and potentially add validator for methods where we accpet kwargs to be passed to from_pretrained/save_pretrained/load_default_components(), load_components()
class ModularPipeline(ConfigMixin, PushToHubMixin):
    """
    Base class for all Modular pipelines.

    <Tip warning={true}>

        This is an experimental feature and is likely to change in the future.

    </Tip>

    Args:
        blocks: ModularPipelineBlocks, the blocks to be used in the pipeline
    """

    config_name = "modular_model_index.json"
    hf_device_map = None

    # YiYi TODO: add warning for passing multiple ComponentSpec/ConfigSpec with the same name
    def __init__(
        self,
        blocks: Optional[ModularPipelineBlocks] = None,
        pretrained_model_name_or_path: Optional[Union[str, os.PathLike]] = None,
        components_manager: Optional[ComponentsManager] = None,
        collection: Optional[str] = None,
        **kwargs,
    ):
        """
        Initialize a ModularPipeline instance.

        This method sets up the pipeline by:
        - creating default pipeline blocks if not provided
        - gather component and config specifications based on the pipeline blocks's requirement (e.g.
           expected_components, expected_configs)
        - update the loading specs of from_pretrained components based on the modular_model_index.json file from
           huggingface hub if `pretrained_model_name_or_path` is provided
        - create defaultfrom_config components and register everything

        Args:
            blocks: `ModularPipelineBlocks` instance. If None, will attempt to load
                   default blocks based on the pipeline class name.
            pretrained_model_name_or_path: Path to a pretrained pipeline configuration. If provided,
                    will load component specs (only for from_pretrained components) and config values from the saved
                    modular_model_index.json file.
            components_manager:
                Optional ComponentsManager for managing multiple component cross different pipelines and apply
                offloading strategies.
            collection: Optional collection name for organizing components in the ComponentsManager.
            **kwargs: Additional arguments passed to `load_config()` when loading pretrained configuration.

        Examples:
            ```python
            # Initialize with custom blocks
            pipeline = ModularPipeline(blocks=my_custom_blocks)

            # Initialize from pretrained configuration
            pipeline = ModularPipeline(blocks=my_blocks, pretrained_model_name_or_path="my-repo/modular-pipeline")

            # Initialize with components manager
            pipeline = ModularPipeline(
                blocks=my_blocks, components_manager=ComponentsManager(), collection="my_collection"
            )
            ```

        Notes:
            - If blocks is None, the method will try to find default blocks based on the pipeline class name
            - Components with default_creation_method="from_config" are created immediately, its specs are not included
              in config dict and will not be saved in `modular_model_index.json`
            - Components with default_creation_method="from_pretrained" are set to None and can be loaded later with
              `load_default_components()`/`load_components()`
            - The pipeline's config dict is populated with component specs (only for from_pretrained components) and
              config values, which will be saved as `modular_model_index.json` during `save_pretrained`
            - The pipeline's config dict is also used to store the pipeline blocks's class name, which will be saved as
              `_blocks_class_name` in the config dict
        """
        if blocks is None:
            blocks_class_name = MODULAR_PIPELINE_BLOCKS_MAPPING.get(self.__class__.__name__)
            if blocks_class_name is not None:
                diffusers_module = importlib.import_module("diffusers")
                blocks_class = getattr(diffusers_module, blocks_class_name)
                blocks = blocks_class()
            else:
                logger.warning(f"`blocks` is `None`, no default blocks class found for {self.__class__.__name__}")

        self.blocks = blocks
        self._components_manager = components_manager
        self._collection = collection
        self._component_specs = {spec.name: deepcopy(spec) for spec in self.blocks.expected_components}
        self._config_specs = {spec.name: deepcopy(spec) for spec in self.blocks.expected_configs}

        # update component_specs and config_specs from modular_repo
        if pretrained_model_name_or_path is not None:
            config_dict = self.load_config(pretrained_model_name_or_path, **kwargs)

            for name, value in config_dict.items():
                # all the components in modular_model_index.json are from_pretrained components
                if name in self._component_specs and isinstance(value, (tuple, list)) and len(value) == 3:
                    library, class_name, component_spec_dict = value
                    component_spec = self._dict_to_component_spec(name, component_spec_dict)
                    component_spec.default_creation_method = "from_pretrained"
                    self._component_specs[name] = component_spec

                elif name in self._config_specs:
                    self._config_specs[name].default = value

        register_components_dict = {}
        for name, component_spec in self._component_specs.items():
            if component_spec.default_creation_method == "from_config":
                component = component_spec.create()
            else:
                component = None
            register_components_dict[name] = component
        self.register_components(**register_components_dict)

        default_configs = {}
        for name, config_spec in self._config_specs.items():
            default_configs[name] = config_spec.default
        self.register_to_config(**default_configs)

        self.register_to_config(_blocks_class_name=self.blocks.__class__.__name__ if self.blocks is not None else None)

    @property
    def default_call_parameters(self) -> Dict[str, Any]:
        """
        Returns:
            - Dictionary mapping input names to their default values
        """
        params = {}
        for input_param in self.blocks.inputs:
            params[input_param.name] = input_param.default
        return params

    def load_default_components(self, **kwargs):
        """
        Load from_pretrained components using the loading specs in the config dict.

        Args:
            **kwargs: Additional arguments passed to `from_pretrained` method, e.g. torch_dtype, cache_dir, etc.
        """
        names = [
            name
            for name in self._component_specs.keys()
            if self._component_specs[name].default_creation_method == "from_pretrained"
        ]
        self.load_components(names=names, **kwargs)

    @classmethod
    @validate_hf_hub_args
    def from_pretrained(
        cls,
        pretrained_model_name_or_path: Optional[Union[str, os.PathLike]],
        trust_remote_code: Optional[bool] = None,
        components_manager: Optional[ComponentsManager] = None,
        collection: Optional[str] = None,
        **kwargs,
    ):
        """
        Load a ModularPipeline from a huggingface hub repo.

        Args:
            pretrained_model_name_or_path (`str` or `os.PathLike`, optional):
                Path to a pretrained pipeline configuration. If provided, will load component specs (only for
                from_pretrained components) and config values from the modular_model_index.json file.
            trust_remote_code (`bool`, optional):
                Whether to trust remote code when loading the pipeline, need to be set to True if you want to create
                pipeline blocks based on the custom code in `pretrained_model_name_or_path`
            components_manager (`ComponentsManager`, optional):
                ComponentsManager instance for managing multiple component cross different pipelines and apply
                offloading strategies.
            collection (`str`, optional):`
                Collection name for organizing components in the ComponentsManager.
        """
        from ..pipelines.pipeline_loading_utils import _get_pipeline_class

        try:
            blocks = ModularPipelineBlocks.from_pretrained(
                pretrained_model_name_or_path, trust_remote_code=trust_remote_code, **kwargs
            )
        except EnvironmentError:
            blocks = None

        cache_dir = kwargs.pop("cache_dir", None)
        force_download = kwargs.pop("force_download", False)
        proxies = kwargs.pop("proxies", None)
        token = kwargs.pop("token", None)
        local_files_only = kwargs.pop("local_files_only", False)
        revision = kwargs.pop("revision", None)

        load_config_kwargs = {
            "cache_dir": cache_dir,
            "force_download": force_download,
            "proxies": proxies,
            "token": token,
            "local_files_only": local_files_only,
            "revision": revision,
        }

        try:
            config_dict = cls.load_config(pretrained_model_name_or_path, **load_config_kwargs)
            pipeline_class = _get_pipeline_class(cls, config=config_dict)
        except EnvironmentError:
            pipeline_class = cls
            pretrained_model_name_or_path = None

        pipeline = pipeline_class(
            blocks=blocks,
            pretrained_model_name_or_path=pretrained_model_name_or_path,
            components_manager=components_manager,
            collection=collection,
            **kwargs,
        )
        return pipeline

    def save_pretrained(self, save_directory: Union[str, os.PathLike], push_to_hub: bool = False, **kwargs):
        """
        Save the pipeline to a directory. It does not save components, you need to save them separately.

        Args:
            save_directory (`str` or `os.PathLike`):
                Path to the directory where the pipeline will be saved.
            push_to_hub (`bool`, optional):
                Whether to push the pipeline to the huggingface hub.
            **kwargs: Additional arguments passed to `save_config()` method
        """
        if push_to_hub:
            commit_message = kwargs.pop("commit_message", None)
            private = kwargs.pop("private", None)
            create_pr = kwargs.pop("create_pr", False)
            token = kwargs.pop("token", None)
            repo_id = kwargs.pop("repo_id", save_directory.split(os.path.sep)[-1])
            repo_id = create_repo(repo_id, exist_ok=True, private=private, token=token).repo_id

            # Create a new empty model card and eventually tag it
            model_card = load_or_create_model_card(repo_id, token=token, is_pipeline=True)
            model_card = populate_model_card(model_card)
            model_card.save(os.path.join(save_directory, "README.md"))

        # YiYi TODO: maybe order the json file to make it more readable: configs first, then components
        self.save_config(save_directory=save_directory)

        if push_to_hub:
            self._upload_folder(
                save_directory,
                repo_id,
                token=token,
                commit_message=commit_message,
                create_pr=create_pr,
            )

    @property
    def doc(self):
        """
        Returns:
            - The docstring of the pipeline blocks
        """
        return self.blocks.doc

    def register_components(self, **kwargs):
        """
        Register components with their corresponding specifications.

        This method is responsible for:
        1. Sets component objects as attributes on the loader (e.g., self.unet = unet)
        2. Updates the config dict, which will be saved as `modular_model_index.json` during `save_pretrained` (only
           for from_pretrained components)
        3. Adds components to the component manager if one is attached (only for from_pretrained components)

        This method is called when:
        - Components are first initialized in __init__:
           - from_pretrained components not loaded during __init__ so they are registered as None;
           - non from_pretrained components are created during __init__ and registered as the object itself
        - Components are updated with the `update_components()` method: e.g. loader.update_components(unet=unet) or
          loader.update_components(guider=guider_spec)
        - (from_pretrained) Components are loaded with the `load_default_components()` method: e.g.
          loader.load_default_components(names=["unet"])

        Args:
            **kwargs: Keyword arguments where keys are component names and values are component objects.
                      E.g., register_components(unet=unet_model, text_encoder=encoder_model)

        Notes:
            - When registering None for a component, it sets attribute to None but still syncs specs with the config
              dict, which will be saved as `modular_model_index.json` during `save_pretrained`
            - component_specs are updated to match the new component outside of this method, e.g. in
              `update_components()` method
        """
        for name, module in kwargs.items():
            # current component spec
            component_spec = self._component_specs.get(name)
            if component_spec is None:
                logger.warning(f"ModularPipeline.register_components: skipping unknown component '{name}'")
                continue

            # check if it is the first time registration, i.e. calling from __init__
            is_registered = hasattr(self, name)
            is_from_pretrained = component_spec.default_creation_method == "from_pretrained"

            if module is not None:
                # actual library and class name of the module
                library, class_name = _fetch_class_library_tuple(module)  # e.g. ("diffusers", "UNet2DConditionModel")
            else:
                # if module is None, e.g. self.register_components(unet=None) during __init__
                # we do not update the spec,
                # but we still need to update the modular_model_index.json config based on component spec
                library, class_name = None, None

            # extract the loading spec from the updated component spec that'll be used as part of modular_model_index.json config
            # e.g. {"repo": "stabilityai/stable-diffusion-2-1",
            #       "type_hint": ("diffusers", "UNet2DConditionModel"),
            #       "subfolder": "unet",
            #       "variant": None,
            #       "revision": None}
            component_spec_dict = self._component_spec_to_dict(component_spec)

            register_dict = {name: (library, class_name, component_spec_dict)}

            # set the component as attribute
            # if it is not set yet, just set it and skip the process to check and warn below
            if not is_registered:
                if is_from_pretrained:
                    self.register_to_config(**register_dict)
                setattr(self, name, module)
                if module is not None and is_from_pretrained and self._components_manager is not None:
                    self._components_manager.add(name, module, self._collection)
                continue

            current_module = getattr(self, name, None)
            # skip if the component is already registered with the same object
            if current_module is module:
                logger.info(
                    f"ModularPipeline.register_components: {name} is already registered with same object, skipping"
                )
                continue

            # warn if unregister
            if current_module is not None and module is None:
                logger.info(
                    f"ModularPipeline.register_components: setting '{name}' to None "
                    f"(was {current_module.__class__.__name__})"
                )
            # same type, new instance → replace but send debug log
            elif (
                current_module is not None
                and module is not None
                and isinstance(module, current_module.__class__)
                and current_module != module
            ):
                logger.debug(
                    f"ModularPipeline.register_components: replacing existing '{name}' "
                    f"(same type {type(current_module).__name__}, new instance)"
                )

            # update modular_model_index.json config
            if is_from_pretrained:
                self.register_to_config(**register_dict)
            # finally set models
            setattr(self, name, module)
            # add to component manager if one is attached
            if module is not None and is_from_pretrained and self._components_manager is not None:
                self._components_manager.add(name, module, self._collection)

    @property
    def device(self) -> torch.device:
        r"""
        Returns:
            `torch.device`: The torch device on which the pipeline is located.
        """
        modules = self.components.values()
        modules = [m for m in modules if isinstance(m, torch.nn.Module)]

        for module in modules:
            return module.device

        return torch.device("cpu")

    @property
    # Modified from diffusers.pipelines.pipeline_utils.DiffusionPipeline._execution_device
    def _execution_device(self):
        r"""
        Returns the device on which the pipeline's models will be executed. After calling
        [`~DiffusionPipeline.enable_sequential_cpu_offload`] the execution device can only be inferred from
        Accelerate's module hooks.
        """
        for name, model in self.components.items():
            if not isinstance(model, torch.nn.Module):
                continue

            if not hasattr(model, "_hf_hook"):
                return self.device
            for module in model.modules():
                if (
                    hasattr(module, "_hf_hook")
                    and hasattr(module._hf_hook, "execution_device")
                    and module._hf_hook.execution_device is not None
                ):
                    return torch.device(module._hf_hook.execution_device)
        return self.device

    @property
    def dtype(self) -> torch.dtype:
        r"""
        Returns:
            `torch.dtype`: The torch dtype on which the pipeline is located.
        """
        modules = self.components.values()
        modules = [m for m in modules if isinstance(m, torch.nn.Module)]

        for module in modules:
            return module.dtype

        return torch.float32

    @property
    def null_component_names(self) -> List[str]:
        """
        Returns:
            - List of names for components that needs to be loaded
        """
        return [name for name in self._component_specs.keys() if hasattr(self, name) and getattr(self, name) is None]

    @property
    def component_names(self) -> List[str]:
        """
        Returns:
            - List of names for all components
        """
        return list(self.components.keys())

    @property
    def pretrained_component_names(self) -> List[str]:
        """
        Returns:
            - List of names for from_pretrained components
        """
        return [
            name
            for name in self._component_specs.keys()
            if self._component_specs[name].default_creation_method == "from_pretrained"
        ]

    @property
    def config_component_names(self) -> List[str]:
        """
        Returns:
            - List of names for from_config components
        """
        return [
            name
            for name in self._component_specs.keys()
            if self._component_specs[name].default_creation_method == "from_config"
        ]

    @property
    def components(self) -> Dict[str, Any]:
        """
        Returns:
            - Dictionary mapping component names to their objects (include both from_pretrained and from_config
              components)
        """
        # return only components we've actually set as attributes on self
        return {name: getattr(self, name) for name in self._component_specs.keys() if hasattr(self, name)}

    def get_component_spec(self, name: str) -> ComponentSpec:
        """
        Returns:
            - a copy of the ComponentSpec object for the given component name
        """
        return deepcopy(self._component_specs[name])

    def update_components(self, **kwargs):
        """
        Update components and configuration values and specs after the pipeline has been instantiated.

        This method allows you to:
        1. Replace existing components with new ones (e.g., updating `self.unet` or `self.text_encoder`)
        2. Update configuration values (e.g., changing `self.requires_safety_checker` flag)

        In addition to updating the components and configuration values as pipeline attributes, the method also
        updates:
        - the corresponding specs in `_component_specs` and `_config_specs`
        - the `config` dict, which will be saved as `modular_model_index.json` during `save_pretrained`

        Args:
            **kwargs: Component objects, ComponentSpec objects, or configuration values to update:
                - Component objects: Only supports components we can extract specs using
                  `ComponentSpec.from_component()` method i.e. components created with ComponentSpec.load() or
                  ConfigMixin subclasses that aren't nn.Modules (e.g., `unet=new_unet, text_encoder=new_encoder`)
                - ComponentSpec objects: Only supports default_creation_method == "from_config", will call create()
                  method to create a new component (e.g., `guider=ComponentSpec(name="guider",
                  type_hint=ClassifierFreeGuidance, config={...}, default_creation_method="from_config")`)
                - Configuration values: Simple values to update configuration settings (e.g.,
                  `requires_safety_checker=False`)

        Raises:
            ValueError: If a component object is not supported in ComponentSpec.from_component() method:
                - nn.Module components without a valid `_diffusers_load_id` attribute
                - Non-ConfigMixin components without a valid `_diffusers_load_id` attribute

        Examples:
            ```python
            # Update multiple components at once
            pipeline.update_components(unet=new_unet_model, text_encoder=new_text_encoder)

            # Update configuration values
            pipeline.update_components(requires_safety_checker=False)

            # Update both components and configs together
            pipeline.update_components(unet=new_unet_model, requires_safety_checker=False)

            # Update with ComponentSpec objects (from_config only)
            pipeline.update_components(
                guider=ComponentSpec(
                    name="guider",
                    type_hint=ClassifierFreeGuidance,
                    config={"guidance_scale": 5.0},
                    default_creation_method="from_config",
                )
            )
            ```

        Notes:
            - Components with trained weights must be created using ComponentSpec.load(). If the component has not been
              shared in huggingface hub and you don't have loading specs, you can upload it using `push_to_hub()`
            - ConfigMixin objects without weights (e.g., schedulers, guiders) can be passed directly
            - ComponentSpec objects with default_creation_method="from_pretrained" are not supported in
              update_components()
        """

        # extract component_specs_updates & config_specs_updates from `specs`
        passed_component_specs = {
            k: kwargs.pop(k) for k in self._component_specs if k in kwargs and isinstance(kwargs[k], ComponentSpec)
        }
        passed_components = {
            k: kwargs.pop(k) for k in self._component_specs if k in kwargs and not isinstance(kwargs[k], ComponentSpec)
        }
        passed_config_values = {k: kwargs.pop(k) for k in self._config_specs if k in kwargs}

        for name, component in passed_components.items():
            current_component_spec = self._component_specs[name]

            # warn if type changed
            if current_component_spec.type_hint is not None and not isinstance(
                component, current_component_spec.type_hint
            ):
                logger.warning(
                    f"ModularPipeline.update_components: adding {name} with new type: {component.__class__.__name__}, previous type: {current_component_spec.type_hint.__name__}"
                )
            # update _component_specs based on the new component
            new_component_spec = ComponentSpec.from_component(name, component)
            if new_component_spec.default_creation_method != current_component_spec.default_creation_method:
                logger.warning(
                    f"ModularPipeline.update_components: changing the default_creation_method of {name} from {current_component_spec.default_creation_method} to {new_component_spec.default_creation_method}."
                )

            self._component_specs[name] = new_component_spec

        if len(kwargs) > 0:
            logger.warning(f"Unexpected keyword arguments, will be ignored: {kwargs.keys()}")

        created_components = {}
        for name, component_spec in passed_component_specs.items():
            if component_spec.default_creation_method == "from_pretrained":
                raise ValueError(
                    "ComponentSpec object with default_creation_method == 'from_pretrained' is not supported in update_components() method"
                )
            created_components[name] = component_spec.create()
            current_component_spec = self._component_specs[name]
            # warn if type changed
            if current_component_spec.type_hint is not None and not isinstance(
                created_components[name], current_component_spec.type_hint
            ):
                logger.warning(
                    f"ModularPipeline.update_components: adding {name} with new type: {created_components[name].__class__.__name__}, previous type: {current_component_spec.type_hint.__name__}"
                )
            # update _component_specs based on the user passed component_spec
            self._component_specs[name] = component_spec
        self.register_components(**passed_components, **created_components)

        config_to_register = {}
        for name, new_value in passed_config_values.items():
            # e.g. requires_aesthetics_score = False
            self._config_specs[name].default = new_value
            config_to_register[name] = new_value
        self.register_to_config(**config_to_register)

    # YiYi TODO: support map for additional from_pretrained kwargs
    # YiYi/Dhruv TODO: consolidate load_components and load_default_components?
    def load_components(self, names: Union[List[str], str], **kwargs):
        """
        Load selected components from specs.

        Args:
            names: List of component names to load; by default will not load any components
            **kwargs: additional kwargs to be passed to `from_pretrained()`.Can be:
             - a single value to be applied to all components to be loaded, e.g. torch_dtype=torch.bfloat16
             - a dict, e.g. torch_dtype={"unet": torch.bfloat16, "default": torch.float32}
             - if potentially override ComponentSpec if passed a different loading field in kwargs, e.g. `repo`,
               `variant`, `revision`, etc.
        """

        if isinstance(names, str):
            names = [names]
        elif not isinstance(names, list):
            raise ValueError(f"Invalid type for names: {type(names)}")

        components_to_load = {name for name in names if name in self._component_specs}
        unknown_names = {name for name in names if name not in self._component_specs}
        if len(unknown_names) > 0:
            logger.warning(f"Unknown components will be ignored: {unknown_names}")

        components_to_register = {}
        for name in components_to_load:
            spec = self._component_specs[name]
            component_load_kwargs = {}
            for key, value in kwargs.items():
                if not isinstance(value, dict):
                    # if the value is a single value, apply it to all components
                    component_load_kwargs[key] = value
                else:
                    if name in value:
                        # if it is a dict, check if the component name is in the dict
                        component_load_kwargs[key] = value[name]
                    elif "default" in value:
                        # check if the default is specified
                        component_load_kwargs[key] = value["default"]
            try:
                components_to_register[name] = spec.load(**component_load_kwargs)
            except Exception as e:
                logger.warning(f"Failed to create component '{name}': {e}")

        # Register all components at once
        self.register_components(**components_to_register)

    # Copied from diffusers.pipelines.pipeline_utils.DiffusionPipeline._maybe_raise_error_if_group_offload_active
    def _maybe_raise_error_if_group_offload_active(
        self, raise_error: bool = False, module: Optional[torch.nn.Module] = None
    ) -> bool:
        from ..hooks.group_offloading import _is_group_offload_enabled

        components = self.components.values() if module is None else [module]
        components = [component for component in components if isinstance(component, torch.nn.Module)]
        for component in components:
            if _is_group_offload_enabled(component):
                if raise_error:
                    raise ValueError(
                        "You are trying to apply model/sequential CPU offloading to a pipeline that contains components "
                        "with group offloading enabled. This is not supported. Please disable group offloading for "
                        "components of the pipeline to use other offloading methods."
                    )
                return True
        return False

    # Modified from diffusers.pipelines.pipeline_utils.DiffusionPipeline.to
    def to(self, *args, **kwargs) -> Self:
        r"""
        Performs Pipeline dtype and/or device conversion. A torch.dtype and torch.device are inferred from the
        arguments of `self.to(*args, **kwargs).`

        <Tip>

            If the pipeline already has the correct torch.dtype and torch.device, then it is returned as is. Otherwise,
            the returned pipeline is a copy of self with the desired torch.dtype and torch.device.

        </Tip>


        Here are the ways to call `to`:

        - `to(dtype, silence_dtype_warnings=False) → DiffusionPipeline` to return a pipeline with the specified
          [`dtype`](https://pytorch.org/docs/stable/tensor_attributes.html#torch.dtype)
        - `to(device, silence_dtype_warnings=False) → DiffusionPipeline` to return a pipeline with the specified
          [`device`](https://pytorch.org/docs/stable/tensor_attributes.html#torch.device)
        - `to(device=None, dtype=None, silence_dtype_warnings=False) → DiffusionPipeline` to return a pipeline with the
          specified [`device`](https://pytorch.org/docs/stable/tensor_attributes.html#torch.device) and
          [`dtype`](https://pytorch.org/docs/stable/tensor_attributes.html#torch.dtype)

        Arguments:
            dtype (`torch.dtype`, *optional*):
                Returns a pipeline with the specified
                [`dtype`](https://pytorch.org/docs/stable/tensor_attributes.html#torch.dtype)
            device (`torch.Device`, *optional*):
                Returns a pipeline with the specified
                [`device`](https://pytorch.org/docs/stable/tensor_attributes.html#torch.device)
            silence_dtype_warnings (`str`, *optional*, defaults to `False`):
                Whether to omit warnings if the target `dtype` is not compatible with the target `device`.

        Returns:
            [`DiffusionPipeline`]: The pipeline converted to specified `dtype` and/or `dtype`.
        """
        from ..pipelines.pipeline_utils import _check_bnb_status
        from ..utils import is_accelerate_available, is_accelerate_version, is_hpu_available, is_transformers_version

        dtype = kwargs.pop("dtype", None)
        device = kwargs.pop("device", None)
        silence_dtype_warnings = kwargs.pop("silence_dtype_warnings", False)

        dtype_arg = None
        device_arg = None
        if len(args) == 1:
            if isinstance(args[0], torch.dtype):
                dtype_arg = args[0]
            else:
                device_arg = torch.device(args[0]) if args[0] is not None else None
        elif len(args) == 2:
            if isinstance(args[0], torch.dtype):
                raise ValueError(
                    "When passing two arguments, make sure the first corresponds to `device` and the second to `dtype`."
                )
            device_arg = torch.device(args[0]) if args[0] is not None else None
            dtype_arg = args[1]
        elif len(args) > 2:
            raise ValueError("Please make sure to pass at most two arguments (`device` and `dtype`) `.to(...)`")

        if dtype is not None and dtype_arg is not None:
            raise ValueError(
                "You have passed `dtype` both as an argument and as a keyword argument. Please only pass one of the two."
            )

        dtype = dtype or dtype_arg

        if device is not None and device_arg is not None:
            raise ValueError(
                "You have passed `device` both as an argument and as a keyword argument. Please only pass one of the two."
            )

        device = device or device_arg
        device_type = torch.device(device).type if device is not None else None
        pipeline_has_bnb = any(any((_check_bnb_status(module))) for _, module in self.components.items())

        # throw warning if pipeline is in "offloaded"-mode but user tries to manually set to GPU.
        def module_is_sequentially_offloaded(module):
            if not is_accelerate_available() or is_accelerate_version("<", "0.14.0"):
                return False

            _, _, is_loaded_in_8bit_bnb = _check_bnb_status(module)

            if is_loaded_in_8bit_bnb:
                return False

            return hasattr(module, "_hf_hook") and (
                isinstance(module._hf_hook, accelerate.hooks.AlignDevicesHook)
                or hasattr(module._hf_hook, "hooks")
                and isinstance(module._hf_hook.hooks[0], accelerate.hooks.AlignDevicesHook)
            )

        def module_is_offloaded(module):
            if not is_accelerate_available() or is_accelerate_version("<", "0.17.0.dev0"):
                return False

            return hasattr(module, "_hf_hook") and isinstance(module._hf_hook, accelerate.hooks.CpuOffload)

        # .to("cuda") would raise an error if the pipeline is sequentially offloaded, so we raise our own to make it clearer
        pipeline_is_sequentially_offloaded = any(
            module_is_sequentially_offloaded(module) for _, module in self.components.items()
        )

        is_pipeline_device_mapped = self.hf_device_map is not None and len(self.hf_device_map) > 1
        if is_pipeline_device_mapped:
            raise ValueError(
                "It seems like you have activated a device mapping strategy on the pipeline which doesn't allow explicit device placement using `to()`. You can call `reset_device_map()` to remove the existing device map from the pipeline."
            )

        if device_type in ["cuda", "xpu"]:
            if pipeline_is_sequentially_offloaded and not pipeline_has_bnb:
                raise ValueError(
                    "It seems like you have activated sequential model offloading by calling `enable_sequential_cpu_offload`, but are now attempting to move the pipeline to GPU. This is not compatible with offloading. Please, move your pipeline `.to('cpu')` or consider removing the move altogether if you use sequential offloading."
                )
            # PR: https://github.com/huggingface/accelerate/pull/3223/
            elif pipeline_has_bnb and is_accelerate_version("<", "1.1.0.dev0"):
                raise ValueError(
                    "You are trying to call `.to('cuda')` on a pipeline that has models quantized with `bitsandbytes`. Your current `accelerate` installation does not support it. Please upgrade the installation."
                )

        # Display a warning in this case (the operation succeeds but the benefits are lost)
        pipeline_is_offloaded = any(module_is_offloaded(module) for _, module in self.components.items())
        if pipeline_is_offloaded and device_type in ["cuda", "xpu"]:
            logger.warning(
                f"It seems like you have activated model offloading by calling `enable_model_cpu_offload`, but are now manually moving the pipeline to GPU. It is strongly recommended against doing so as memory gains from offloading are likely to be lost. Offloading automatically takes care of moving the individual components {', '.join(self.components.keys())} to GPU when needed. To make sure offloading works as expected, you should consider moving the pipeline back to CPU: `pipeline.to('cpu')` or removing the move altogether if you use offloading."
            )

        # Enable generic support for Intel Gaudi accelerator using GPU/HPU migration
        if device_type == "hpu" and kwargs.pop("hpu_migration", True) and is_hpu_available():
            os.environ["PT_HPU_GPU_MIGRATION"] = "1"
            logger.debug("Environment variable set: PT_HPU_GPU_MIGRATION=1")

            import habana_frameworks.torch  # noqa: F401

            # HPU hardware check
            if not (hasattr(torch, "hpu") and torch.hpu.is_available()):
                raise ValueError("You are trying to call `.to('hpu')` but HPU device is unavailable.")

            os.environ["PT_HPU_MAX_COMPOUND_OP_SIZE"] = "1"
            logger.debug("Environment variable set: PT_HPU_MAX_COMPOUND_OP_SIZE=1")

        modules = self.components.values()
        modules = [m for m in modules if isinstance(m, torch.nn.Module)]

        is_offloaded = pipeline_is_offloaded or pipeline_is_sequentially_offloaded
        for module in modules:
            _, is_loaded_in_4bit_bnb, is_loaded_in_8bit_bnb = _check_bnb_status(module)
            is_group_offloaded = self._maybe_raise_error_if_group_offload_active(module=module)

            if (is_loaded_in_4bit_bnb or is_loaded_in_8bit_bnb) and dtype is not None:
                logger.warning(
                    f"The module '{module.__class__.__name__}' has been loaded in `bitsandbytes` {'4bit' if is_loaded_in_4bit_bnb else '8bit'} and conversion to {dtype} is not supported. Module is still in {'4bit' if is_loaded_in_4bit_bnb else '8bit'} precision."
                )

            if is_loaded_in_8bit_bnb and device is not None:
                logger.warning(
                    f"The module '{module.__class__.__name__}' has been loaded in `bitsandbytes` 8bit and moving it to {device} via `.to()` is not supported. Module is still on {module.device}."
                )

            # Note: we also handle this at the ModelMixin level. The reason for doing it here too is that modeling
            # components can be from outside diffusers too, but still have group offloading enabled.
            if (
                self._maybe_raise_error_if_group_offload_active(raise_error=False, module=module)
                and device is not None
            ):
                logger.warning(
                    f"The module '{module.__class__.__name__}' is group offloaded and moving it to {device} via `.to()` is not supported."
                )

            # This can happen for `transformer` models. CPU placement was added in
            # https://github.com/huggingface/transformers/pull/33122. So, we guard this accordingly.
            if is_loaded_in_4bit_bnb and device is not None and is_transformers_version(">", "4.44.0"):
                module.to(device=device)
            elif not is_loaded_in_4bit_bnb and not is_loaded_in_8bit_bnb and not is_group_offloaded:
                module.to(device, dtype)

            if (
                module.dtype == torch.float16
                and str(device) in ["cpu"]
                and not silence_dtype_warnings
                and not is_offloaded
            ):
                logger.warning(
                    "Pipelines loaded with `dtype=torch.float16` cannot run with `cpu` device. It"
                    " is not recommended to move them to `cpu` as running them will fail. Please make"
                    " sure to use an accelerator to run the pipeline in inference, due to the lack of"
                    " support for`float16` operations on this device in PyTorch. Please, remove the"
                    " `torch_dtype=torch.float16` argument, or use another device for inference."
                )
        return self

    @staticmethod
    def _component_spec_to_dict(component_spec: ComponentSpec) -> Any:
        """
        Convert a ComponentSpec into a JSON‐serializable dict for saving as an entry in `modular_model_index.json`. If
        the `default_creation_method` is not `from_pretrained`, return None.

        This dict contains:
          - "type_hint": Tuple[str, str]
              Library name and class name of the component. (e.g. ("diffusers", "UNet2DConditionModel"))
          - All loading fields defined by `component_spec.loading_fields()`, typically:
              - "repo": Optional[str]
                  The model repository (e.g., "stabilityai/stable-diffusion-xl").
              - "subfolder": Optional[str]
                  A subfolder within the repo where this component lives.
              - "variant": Optional[str]
                  An optional variant identifier for the model.
              - "revision": Optional[str]
                  A specific git revision (commit hash, tag, or branch).
              - ... any other loading fields defined on the spec.

        Args:
            component_spec (ComponentSpec):
                The spec object describing one pipeline component.

        Returns:
            Dict[str, Any]: A mapping suitable for JSON serialization.

        Example:
            >>> from diffusers.pipelines.modular_pipeline_utils import ComponentSpec >>> from diffusers import
            UNet2DConditionModel >>> spec = ComponentSpec(
                ... name="unet", ... type_hint=UNet2DConditionModel, ... config=None, ... repo="path/to/repo", ...
                subfolder="subfolder", ... variant=None, ... revision=None, ...
                default_creation_method="from_pretrained",
            ... ) >>> ModularPipeline._component_spec_to_dict(spec) {
                "type_hint": ("diffusers", "UNet2DConditionModel"), "repo": "path/to/repo", "subfolder": "subfolder",
                "variant": None, "revision": None,
            }
        """
        if component_spec.default_creation_method != "from_pretrained":
            return None

        if component_spec.type_hint is not None:
            lib_name, cls_name = _fetch_class_library_tuple(component_spec.type_hint)
        else:
            lib_name = None
            cls_name = None
        load_spec_dict = {k: getattr(component_spec, k) for k in component_spec.loading_fields()}
        return {
            "type_hint": (lib_name, cls_name),
            **load_spec_dict,
        }

    @staticmethod
    def _dict_to_component_spec(
        name: str,
        spec_dict: Dict[str, Any],
    ) -> ComponentSpec:
        """
        Reconstruct a ComponentSpec from a loading specdict.

        This method converts a dictionary representation back into a ComponentSpec object. The dict should contain:
          - "type_hint": Tuple[str, str]
              Library name and class name of the component. (e.g. ("diffusers", "UNet2DConditionModel"))
          - All loading fields defined by `component_spec.loading_fields()`, typically:
              - "repo": Optional[str]
                  The model repository (e.g., "stabilityai/stable-diffusion-xl").
              - "subfolder": Optional[str]
                  A subfolder within the repo where this component lives.
              - "variant": Optional[str]
                  An optional variant identifier for the model.
              - "revision": Optional[str]
                  A specific git revision (commit hash, tag, or branch).
              - ... any other loading fields defined on the spec.

        Args:
            name (str):
                The name of the component.
            specdict (Dict[str, Any]):
                A dictionary containing the component specification data.

        Returns:
            ComponentSpec: A reconstructed ComponentSpec object.

        Example:
            >>> spec_dict = { ... "type_hint": ("diffusers", "UNet2DConditionModel"), ... "repo":
            "stabilityai/stable-diffusion-xl", ... "subfolder": "unet", ... "variant": None, ... "revision": None, ...
            } >>> ModularPipeline._dict_to_component_spec("unet", spec_dict) ComponentSpec(
                name="unet", type_hint=UNet2DConditionModel, config=None, repo="stabilityai/stable-diffusion-xl",
                subfolder="unet", variant=None, revision=None, default_creation_method="from_pretrained"
            )
        """
        # make a shallow copy so we can pop() safely
        spec_dict = spec_dict.copy()
        # pull out and resolve the stored type_hint
        lib_name, cls_name = spec_dict.pop("type_hint")
        if lib_name is not None and cls_name is not None:
            type_hint = simple_get_class_obj(lib_name, cls_name)
        else:
            type_hint = None

        # re‐assemble the ComponentSpec
        return ComponentSpec(
            name=name,
            type_hint=type_hint,
            **spec_dict,
        )

    def set_progress_bar_config(self, **kwargs):
        for sub_block_name, sub_block in self.blocks.sub_blocks.items():
            if hasattr(sub_block, "set_progress_bar_config"):
                sub_block.set_progress_bar_config(**kwargs)

    def __call__(self, state: PipelineState = None, output: Union[str, List[str]] = None, **kwargs):
        """
        Execute the pipeline by running the pipeline blocks with the given inputs.

        Args:
            state (`PipelineState`, optional):
                PipelineState instance contains inputs and intermediate values. If None, a new `PipelineState` will be
                created based on the user inputs and the pipeline blocks's requirement.
            output (`str` or `List[str]`, optional):
                Optional specification of what to return:
                   - None: Returns the complete `PipelineState` with all inputs and intermediates (default)
                   - str: Returns a specific intermediate value from the state (e.g. `output="image"`)
                   - List[str]: Returns a dictionary of specific intermediate values (e.g. `output=["image",
                     "latents"]`)


        Examples:
            ```python
            # Get complete pipeline state
            state = pipeline(prompt="A beautiful sunset", num_inference_steps=20)
            print(state.intermediates)  # All intermediate outputs

            # Get specific output
            image = pipeline(prompt="A beautiful sunset", output="image")

            # Get multiple specific outputs
            results = pipeline(prompt="A beautiful sunset", output=["image", "latents"])
            image, latents = results["image"], results["latents"]

            # Continue from previous state
            state = pipeline(prompt="A beautiful sunset")
            new_state = pipeline(state=state, output="image")  # Continue processing
            ```

        Returns:
            - If `output` is None: Complete `PipelineState` containing all inputs and intermediates
            - If `output` is str: The specific intermediate value from the state (e.g. `output="image"`)
            - If `output` is List[str]: Dictionary mapping output names to their values from the state (e.g.
              `output=["image", "latents"]`)
        """
        if state is None:
            state = PipelineState()

        # Make a copy of the input kwargs
        passed_kwargs = kwargs.copy()

        # Add inputs to state, using defaults if not provided in the kwargs or the state
        # if same input already in the state, will override it if provided in the kwargs
        for expected_input_param in self.blocks.inputs:
            name = expected_input_param.name
            default = expected_input_param.default
            kwargs_type = expected_input_param.kwargs_type
            if name in passed_kwargs:
                state.set(name, passed_kwargs.pop(name), kwargs_type)
            elif name not in state.values:
                state.set(name, default, kwargs_type)

        # Warn about unexpected inputs
        if len(passed_kwargs) > 0:
            warnings.warn(f"Unexpected input '{passed_kwargs.keys()}' provided. This input will be ignored.")
        # Run the pipeline
        with torch.no_grad():
            try:
                _, state = self.blocks(self, state)
            except Exception:
                error_msg = f"Error in block: ({self.blocks.__class__.__name__}):\n"
                logger.error(error_msg)
                raise

        if output is None:
            return state

        if isinstance(output, str):
            return state.get(output)

        elif isinstance(output, (list, tuple)):
            return state.get(output)
        else:
            raise ValueError(f"Output '{output}' is not a valid output type")<|MERGE_RESOLUTION|>--- conflicted
+++ resolved
@@ -1322,78 +1322,6 @@
     def __call__(self, components, state: PipelineState) -> PipelineState:
         raise NotImplementedError("`__call__` method needs to be implemented by the subclass")
 
-<<<<<<< HEAD
-=======
-    def get_block_state(self, state: PipelineState) -> dict:
-        """Get all inputs and intermediates in one dictionary"""
-        data = {}
-
-        # Check inputs
-        for input_param in self.inputs:
-            if input_param.name:
-                value = state.get_input(input_param.name)
-                if input_param.required and value is None:
-                    raise ValueError(f"Required input '{input_param.name}' is missing")
-                elif value is not None or (value is None and input_param.name not in data):
-                    data[input_param.name] = value
-            elif input_param.kwargs_type:
-                # if kwargs_type is provided, get all inputs with matching kwargs_type
-                if input_param.kwargs_type not in data:
-                    data[input_param.kwargs_type] = {}
-                inputs_kwargs = state.get_inputs_kwargs(input_param.kwargs_type)
-                if inputs_kwargs:
-                    for k, v in inputs_kwargs.items():
-                        if v is not None:
-                            data[k] = v
-                            data[input_param.kwargs_type][k] = v
-
-        # Check intermediates
-        for input_param in self.intermediate_inputs:
-            if input_param.name:
-                value = state.get_intermediate(input_param.name)
-                if input_param.required and value is None:
-                    raise ValueError(f"Required intermediate input '{input_param.name}' is missing.")
-                elif value is not None or (value is None and input_param.name not in data):
-                    data[input_param.name] = value
-            elif input_param.kwargs_type:
-                # if kwargs_type is provided, get all intermediates with matching kwargs_type
-                if input_param.kwargs_type not in data:
-                    data[input_param.kwargs_type] = {}
-                intermediate_kwargs = state.get_intermediate_kwargs(input_param.kwargs_type)
-                if intermediate_kwargs:
-                    for k, v in intermediate_kwargs.items():
-                        if v is not None:
-                            if k not in data:
-                                data[k] = v
-                            data[input_param.kwargs_type][k] = v
-        return BlockState(**data)
-
-    def set_block_state(self, state: PipelineState, block_state: BlockState):
-        for output_param in self.intermediate_outputs:
-            if not hasattr(block_state, output_param.name):
-                raise ValueError(f"Intermediate output '{output_param.name}' is missing in block state")
-            param = getattr(block_state, output_param.name)
-            state.set_intermediate(output_param.name, param, output_param.kwargs_type)
-
-        for input_param in self.intermediate_inputs:
-            if input_param.name and hasattr(block_state, input_param.name):
-                param = getattr(block_state, input_param.name)
-                # Only add if the value is different from what's in the state
-                current_value = state.get_intermediate(input_param.name)
-                if current_value is not param:  # Using identity comparison to check if object was modified
-                    state.set_intermediate(input_param.name, param, input_param.kwargs_type)
-            elif input_param.kwargs_type:
-                # if it is a kwargs type, e.g. "guider_input_fields", it is likely to be a list of parameters
-                # we need to first find out which inputs are and loop through them.
-                intermediate_kwargs = state.get_intermediate_kwargs(input_param.kwargs_type)
-                for param_name, current_value in intermediate_kwargs.items():
-                    if not hasattr(block_state, param_name):
-                        continue
-                    param = getattr(block_state, param_name)
-                    if current_value is not param:  # Using identity comparison to check if object was modified
-                        state.set_intermediate(param_name, param, input_param.kwargs_type)
-
->>>>>>> 69cdc257
     @property
     def doc(self):
         return make_doc_string(
