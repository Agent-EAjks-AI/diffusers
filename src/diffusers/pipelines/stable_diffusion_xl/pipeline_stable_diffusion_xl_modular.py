--- conflicted
+++ resolved
@@ -56,14 +56,11 @@
     CLIPVisionModelWithProjection,
 )
 
-<<<<<<< HEAD
 from ...schedulers import EulerDiscreteScheduler
 from ...guiders import ClassifierFreeGuidance
 from ...configuration_utils import FrozenDict
-=======
 from ...schedulers import KarrasDiffusionSchedulers
 from ...guiders import GuiderType, ClassifierFreeGuidance
->>>>>>> b863bdd6
 
 import numpy as np
 
@@ -190,15 +187,12 @@
             ComponentSpec("image_encoder", CLIPVisionModelWithProjection),
             ComponentSpec("feature_extractor", CLIPImageProcessor, config=FrozenDict({"size": 224, "crop_size": 224}), default_creation_method="from_config"),
             ComponentSpec("unet", UNet2DConditionModel),
-<<<<<<< HEAD
             ComponentSpec(
                 "guider", 
                 ClassifierFreeGuidance, 
                 config=FrozenDict({"guidance_scale": 7.5}),
                 default_creation_method="from_config"),
-=======
             ComponentSpec("guider", GuiderType),
->>>>>>> b863bdd6
         ]
 
     @property
@@ -295,11 +289,7 @@
     def __call__(self, pipeline, state: PipelineState) -> PipelineState:
         data = self.get_block_state(state)
 
-<<<<<<< HEAD
-        data.do_classifier_free_guidance = pipeline.guider.num_conditions > 1
-=======
         data.prepare_unconditional_embeds = pipeline.guider.num_conditions > 1
->>>>>>> b863bdd6
         data.device = pipeline._execution_device
 
         data.ip_adapter_embeds = self.prepare_ip_adapter_image_embeds(
@@ -338,15 +328,12 @@
             ComponentSpec("text_encoder_2", CLIPTextModelWithProjection),
             ComponentSpec("tokenizer", CLIPTokenizer),
             ComponentSpec("tokenizer_2", CLIPTokenizer),
-<<<<<<< HEAD
             ComponentSpec(
                 "guider", 
                 ClassifierFreeGuidance, 
                 config=FrozenDict({"guidance_scale": 7.5}), 
                 default_creation_method="from_config"),
-=======
             ComponentSpec("guider", GuiderType),
->>>>>>> b863bdd6
         ]
 
     @property
@@ -623,11 +610,7 @@
         data = self.get_block_state(state)
         self.check_inputs(pipeline, data)
 
-<<<<<<< HEAD
-        data.do_classifier_free_guidance = pipeline.guider.num_conditions > 1
-=======
         data.prepare_unconditional_embeds = pipeline.guider.num_conditions > 1
->>>>>>> b863bdd6
         data.device = pipeline._execution_device
 
         # Encode input prompt
@@ -2104,17 +2087,14 @@
     @property
     def expected_components(self) -> List[ComponentSpec]:
         return [
-<<<<<<< HEAD
             ComponentSpec(
                 "guider", 
                 ClassifierFreeGuidance, 
                 config=FrozenDict({"guidance_scale": 7.5}), 
                 default_creation_method="from_config"),
             ComponentSpec("scheduler", EulerDiscreteScheduler),
-=======
             ComponentSpec("guider", GuiderType, obj=ClassifierFreeGuidance()),
             ComponentSpec("scheduler", KarrasDiffusionSchedulers),
->>>>>>> b863bdd6
             ComponentSpec("unet", UNet2DConditionModel),
         ]
 
@@ -2281,80 +2261,14 @@
         data.num_channels_unet = pipeline.unet.config.in_channels
         data.disable_guidance = True if pipeline.unet.config.time_cond_proj_dim is not None else False
         if data.disable_guidance:
-<<<<<<< HEAD
-            pipeline.guider._force_disable()
-        else:
-            pipeline.guider._force_enable()
-=======
             pipeline.guider.disable()
         else:
             pipeline.guider.enable()
->>>>>>> b863bdd6
 
         # Prepare extra step kwargs. TODO: Logic should ideally just be moved out of the pipeline
         data.extra_step_kwargs = self.prepare_extra_step_kwargs(pipeline, data.generator, data.eta)
         data.num_warmup_steps = max(len(data.timesteps) - data.num_inference_steps * pipeline.scheduler.order, 0)
 
-<<<<<<< HEAD
-        with self.progress_bar(total=data.num_inference_steps) as progress_bar:
-            for i, t in enumerate(data.timesteps):
-                pipeline.guider.set_state(step=i, num_inference_steps=data.num_inference_steps, timestep=t)
-
-                (
-                    latents,
-                    prompt_embeds,
-                    add_time_ids,
-                    pooled_prompt_embeds,
-                    mask,
-                    masked_image_latents,
-                    ip_adapter_embeds,
-                ) = pipeline.guider.prepare_inputs(
-                    pipeline.unet,
-                    data.latents,
-                    (data.prompt_embeds, data.negative_prompt_embeds),
-                    (data.add_time_ids, data.negative_add_time_ids),
-                    (data.pooled_prompt_embeds, data.negative_pooled_prompt_embeds),
-                    data.mask,
-                    data.masked_image_latents,
-                    (data.ip_adapter_embeds, data.negative_ip_adapter_embeds),
-                )
-
-                for batch_index, (
-                    latents_i, prompt_embeds_i, add_time_ids_i, pooled_prompt_embeds_i, mask_i, masked_image_latents_i, ip_adapter_embeds_i,
-                ) in enumerate(zip(
-                    latents, prompt_embeds, add_time_ids, pooled_prompt_embeds, mask, masked_image_latents, ip_adapter_embeds
-                )):
-                    pipeline.guider.prepare_models(pipeline.unet)
-                    latents_i = pipeline.scheduler.scale_model_input(latents_i, t)
-                    
-                    # Prepare for inpainting
-                    if data.num_channels_unet == 9:
-                        latents_i = torch.cat([latents_i, mask_i, masked_image_latents_i], dim=1)
-                    
-                    # Prepare additional conditionings
-                    data.added_cond_kwargs = {
-                        "text_embeds": pooled_prompt_embeds_i,
-                        "time_ids": add_time_ids_i,
-                    }
-                    if ip_adapter_embeds_i is not None:
-                        data.added_cond_kwargs["image_embeds"] = ip_adapter_embeds_i
-
-                    # Predict the noise residual
-                    data.noise_pred = pipeline.unet(
-                        latents_i,
-                        t,
-                        encoder_hidden_states=prompt_embeds_i,
-                        timestep_cond=data.timestep_cond,
-                        cross_attention_kwargs=data.cross_attention_kwargs,
-                        added_cond_kwargs=data.added_cond_kwargs,
-                        return_dict=False,
-                    )[0]
-                    data.noise_pred = pipeline.guider.prepare_outputs(pipeline.unet, data.noise_pred)
-
-                # Perform guidance
-                outputs, scheduler_step_kwargs = pipeline.guider.outputs
-                data.noise_pred = pipeline.guider(**outputs)
-=======
         pipeline.guider.set_input_fields(
             prompt_embeds=("prompt_embeds", "negative_prompt_embeds"),
             add_time_ids=("add_time_ids", "negative_add_time_ids"),
@@ -2398,7 +2312,6 @@
 
                 # Perform guidance
                 data.noise_pred, scheduler_step_kwargs = pipeline.guider(guider_data)
->>>>>>> b863bdd6
                 
                 # Perform scheduler step using the predicted output
                 data.latents_dtype = data.latents.dtype
@@ -2434,23 +2347,18 @@
     @property
     def expected_components(self) -> List[ComponentSpec]:
         return [
-<<<<<<< HEAD
             ComponentSpec(
                 "guider", 
                 ClassifierFreeGuidance, 
                 config=FrozenDict({"guidance_scale": 7.5}), 
                 default_creation_method="from_config"),
             ComponentSpec("scheduler", EulerDiscreteScheduler),
-            ComponentSpec("unet", UNet2DConditionModel),
-            ComponentSpec("controlnet", ControlNetModel),
-            ComponentSpec("control_image_processor", VaeImageProcessor, config=FrozenDict({"do_convert_rgb": True, "do_normalize": False}), default_creation_method="from_config"),
-=======
             ComponentSpec("guider", GuiderType, obj=ClassifierFreeGuidance()),
             ComponentSpec("scheduler", KarrasDiffusionSchedulers),
             ComponentSpec("unet", UNet2DConditionModel),
             ComponentSpec("controlnet", ControlNetModel),
+            ComponentSpec("control_image_processor", VaeImageProcessor, config=FrozenDict({"do_convert_rgb": True, "do_normalize": False}), default_creation_method="from_config"),
             ComponentSpec("control_image_processor", VaeImageProcessor, obj=VaeImageProcessor(do_convert_rgb=True, do_normalize=False)),
->>>>>>> b863bdd6
         ]
 
     @property
@@ -2740,15 +2648,9 @@
         # (2) Prepare conditional inputs for unet using the guider
         data.disable_guidance = True if pipeline.unet.config.time_cond_proj_dim is not None else False
         if data.disable_guidance:
-<<<<<<< HEAD
-            pipeline.guider._force_disable()
-        else:
-            pipeline.guider._force_enable()
-=======
             pipeline.guider.disable()
         else:
             pipeline.guider.enable()
->>>>>>> b863bdd6
 
         # (4) Prepare extra step kwargs. TODO: Logic should ideally just be moved out of the pipeline
         data.extra_step_kwargs = self.prepare_extra_step_kwargs(pipeline, data.generator, data.eta)
@@ -2765,31 +2667,9 @@
         with self.progress_bar(total=data.num_inference_steps) as progress_bar:
             for i, t in enumerate(data.timesteps):
                 pipeline.guider.set_state(step=i, num_inference_steps=data.num_inference_steps, timestep=t)
-<<<<<<< HEAD
-
-                (
-                    latents,
-                    prompt_embeds,
-                    add_time_ids,
-                    pooled_prompt_embeds,
-                    mask,
-                    masked_image_latents,
-                    ip_adapter_embeds,
-                ) = pipeline.guider.prepare_inputs(
-                    pipeline.unet,
-                    data.latents,
-                    (data.prompt_embeds, data.negative_prompt_embeds),
-                    (data.add_time_ids, data.negative_add_time_ids),
-                    (data.pooled_prompt_embeds, data.negative_pooled_prompt_embeds),
-                    data.mask,
-                    data.masked_image_latents,
-                    (data.ip_adapter_embeds, data.negative_ip_adapter_embeds),
-                )
-=======
                 guider_data = pipeline.guider.prepare_inputs(data)
 
                 data.scaled_latents = pipeline.scheduler.scale_model_input(data.latents, t)
->>>>>>> b863bdd6
 
                 if isinstance(data.controlnet_keep[i], list):
                     data.cond_scale = [c * s for c, s in zip(data.controlnet_conditioning_scale, data.controlnet_keep[i])]
@@ -2856,70 +2736,6 @@
                 # Perform guidance
                 data.noise_pred, scheduler_step_kwargs = pipeline.guider(guider_data)
 
-<<<<<<< HEAD
-                for batch_index, (
-                    latents_i, prompt_embeds_i, add_time_ids_i, pooled_prompt_embeds_i, mask_i, masked_image_latents_i, ip_adapter_embeds_i
-                ) in enumerate(zip(
-                    latents, prompt_embeds, add_time_ids, pooled_prompt_embeds, mask, masked_image_latents, ip_adapter_embeds
-                )):
-                    pipeline.guider.prepare_models(pipeline.unet)
-                    latents_i = pipeline.scheduler.scale_model_input(latents_i, t)
-                    
-                    # Prepare for inpainting
-                    if data.num_channels_unet == 9:
-                        latents_i = torch.cat([latents_i, mask_i, masked_image_latents_i], dim=1)
-                    
-                    # Prepare additional conditionings
-                    data.added_cond_kwargs = {
-                        "text_embeds": pooled_prompt_embeds_i,
-                        "time_ids": add_time_ids_i,
-                    }
-                    if ip_adapter_embeds_i is not None:
-                        data.added_cond_kwargs["image_embeds"] = ip_adapter_embeds_i
-                    
-                    # Prepare controlnet additional conditionings
-                    data.controlnet_added_cond_kwargs = {
-                        "text_embeds": pooled_prompt_embeds_i,
-                        "time_ids": add_time_ids_i,
-                    }
-
-                    if pipeline.guider.is_conditional or not data.guess_mode:
-                        data.down_block_res_samples, data.mid_block_res_sample = pipeline.controlnet(
-                            latents_i,
-                            t,
-                            encoder_hidden_states=prompt_embeds_i,
-                            controlnet_cond=data.control_image,
-                            conditioning_scale=data.cond_scale,
-                            guess_mode=data.guess_mode,
-                            added_cond_kwargs=data.controlnet_added_cond_kwargs,
-                            return_dict=False,
-                        )
-                    elif pipeline.guider.is_unconditional and data.guess_mode:
-                        data.down_block_res_samples = [torch.zeros_like(d) for d in data.down_block_res_samples]
-                        data.mid_block_res_sample = torch.zeros_like(data.mid_block_res_sample)
-
-                    if data.num_channels_unet == 9:
-                        latents_i = torch.cat([latents_i, mask_i, masked_image_latents_i], dim=1)
-
-                    data.noise_pred = pipeline.unet(
-                        latents_i,
-                        t,
-                        encoder_hidden_states=prompt_embeds_i,
-                        timestep_cond=data.timestep_cond,
-                        cross_attention_kwargs=data.cross_attention_kwargs,
-                        added_cond_kwargs=data.added_cond_kwargs,
-                        down_block_additional_residuals=data.down_block_res_samples,
-                        mid_block_additional_residual=data.mid_block_res_sample,
-                        return_dict=False,
-                    )[0]
-                    data.noise_pred = pipeline.guider.prepare_outputs(pipeline.unet, data.noise_pred)
-                
-                # Perform guidance
-                outputs, scheduler_step_kwargs = pipeline.guider.outputs
-                data.noise_pred = pipeline.guider(**outputs)
-
-=======
->>>>>>> b863bdd6
                 # Perform scheduler step using the predicted output
                 data.latents_dtype = data.latents.dtype
                 data.latents = pipeline.scheduler.step(data.noise_pred, t, data.latents, **data.extra_step_kwargs, **scheduler_step_kwargs, return_dict=False)[0]
@@ -2955,7 +2771,6 @@
         return [
             ComponentSpec("unet", UNet2DConditionModel),
             ComponentSpec("controlnet", ControlNetUnionModel),
-<<<<<<< HEAD
             ComponentSpec("scheduler", EulerDiscreteScheduler),
             ComponentSpec(
                 "guider", 
@@ -2967,11 +2782,9 @@
                 VaeImageProcessor, 
                 config=FrozenDict({"do_convert_rgb": True, "do_normalize": False}), 
                 default_creation_method="from_config"),
-=======
             ComponentSpec("scheduler", KarrasDiffusionSchedulers),
             ComponentSpec("guider", GuiderType, obj=ClassifierFreeGuidance()),
             ComponentSpec("control_image_processor", VaeImageProcessor, obj=VaeImageProcessor(do_convert_rgb=True, do_normalize=False)),
->>>>>>> b863bdd6
         ]
 
     @property
@@ -3246,15 +3059,9 @@
         # adding default guider arguments: disable_guidance, guidance_scale, guidance_rescale
         data.disable_guidance = True if pipeline.unet.config.time_cond_proj_dim is not None else False
         if data.disable_guidance:
-<<<<<<< HEAD
-            pipeline.guider._force_disable()
-        else:
-            pipeline.guider._force_enable()
-=======
             pipeline.guider.disable()
         else:
             pipeline.guider.enable()
->>>>>>> b863bdd6
 
         data.control_type = data.control_type.reshape(1, -1).to(data.device, dtype=data.prompt_embeds.dtype)
         repeat_by = data.batch_size * data.num_images_per_prompt // data.control_type.shape[0]
@@ -3264,30 +3071,6 @@
         data.extra_step_kwargs = self.prepare_extra_step_kwargs(pipeline, data.generator, data.eta)
         data.num_warmup_steps = max(len(data.timesteps) - data.num_inference_steps * pipeline.scheduler.order, 0)
 
-<<<<<<< HEAD
-        with self.progress_bar(total=data.num_inference_steps) as progress_bar:
-            for i, t in enumerate(data.timesteps):
-                pipeline.guider.set_state(step=i, num_inference_steps=data.num_inference_steps, timestep=t)
-
-                (
-                    latents,
-                    prompt_embeds,
-                    add_time_ids,
-                    pooled_prompt_embeds,
-                    mask,
-                    masked_image_latents,
-                    ip_adapter_embeds,
-                ) = pipeline.guider.prepare_inputs(
-                    pipeline.unet,
-                    data.latents,
-                    (data.prompt_embeds, data.negative_prompt_embeds),
-                    (data.add_time_ids, data.negative_add_time_ids),
-                    (data.pooled_prompt_embeds, data.negative_pooled_prompt_embeds),
-                    data.mask,
-                    data.masked_image_latents,
-                    (data.ip_adapter_embeds, data.negative_ip_adapter_embeds),
-                )
-=======
         pipeline.guider.set_input_fields(
             prompt_embeds=("prompt_embeds", "negative_prompt_embeds"),
             add_time_ids=("add_time_ids", "negative_add_time_ids"),
@@ -3301,7 +3084,6 @@
                 guider_data = pipeline.guider.prepare_inputs(data)
 
                 data.scaled_latents = pipeline.scheduler.scale_model_input(data.latents, t)
->>>>>>> b863bdd6
 
                 if isinstance(data.controlnet_keep[i], list):
                     data.cond_scale = [c * s for c, s in zip(data.controlnet_conditioning_scale, data.controlnet_keep[i])]
@@ -3369,72 +3151,6 @@
                 # Perform guidance
                 data.noise_pred, scheduler_step_kwargs = pipeline.guider(guider_data)
 
-<<<<<<< HEAD
-                for batch_index, (
-                    latents_i, prompt_embeds_i, add_time_ids_i, pooled_prompt_embeds_i, mask_i, masked_image_latents_i, ip_adapter_embeds_i
-                ) in enumerate(zip(
-                    latents, prompt_embeds, add_time_ids, pooled_prompt_embeds, mask, masked_image_latents, ip_adapter_embeds
-                )):
-                    pipeline.guider.prepare_models(pipeline.unet)
-                    latents_i = pipeline.scheduler.scale_model_input(latents_i, t)
-                    
-                    # Prepare for inpainting
-                    if data.num_channels_unet == 9:
-                        latents_i = torch.cat([latents_i, mask_i, masked_image_latents_i], dim=1)
-                    
-                    # Prepare additional conditionings
-                    data.added_cond_kwargs = {
-                        "text_embeds": pooled_prompt_embeds_i,
-                        "time_ids": add_time_ids_i,
-                    }
-                    if ip_adapter_embeds_i is not None:
-                        data.added_cond_kwargs["image_embeds"] = ip_adapter_embeds_i
-                    
-                    # Prepare controlnet additional conditionings
-                    data.controlnet_added_cond_kwargs = {
-                        "text_embeds": pooled_prompt_embeds_i,
-                        "time_ids": add_time_ids_i,
-                    }
-                
-                    if pipeline.guider.is_conditional or not data.guess_mode:
-                        data.down_block_res_samples, data.mid_block_res_sample = pipeline.controlnet(
-                            latents_i,
-                            t,
-                            encoder_hidden_states=prompt_embeds_i,
-                            controlnet_cond=data.control_image,
-                            control_type=data.control_type,
-                            control_type_idx=data.control_mode,
-                            conditioning_scale=data.cond_scale,
-                            guess_mode=data.guess_mode,
-                            added_cond_kwargs=data.controlnet_added_cond_kwargs,
-                            return_dict=False,
-                        )
-                    elif pipeline.guider.is_unconditional and data.guess_mode:
-                        data.down_block_res_samples = [torch.zeros_like(d) for d in data.down_block_res_samples]
-                        data.mid_block_res_sample = torch.zeros_like(data.mid_block_res_sample)
-
-                    if data.num_channels_unet == 9:
-                        latents_i = torch.cat([latents_i, mask_i, masked_image_latents_i], dim=1)
-
-                    data.noise_pred = pipeline.unet(
-                        latents_i,
-                        t,
-                        encoder_hidden_states=prompt_embeds_i,
-                        timestep_cond=data.timestep_cond,
-                        cross_attention_kwargs=data.cross_attention_kwargs,
-                        added_cond_kwargs=data.added_cond_kwargs,
-                        down_block_additional_residuals=data.down_block_res_samples,
-                        mid_block_additional_residual=data.mid_block_res_sample,
-                        return_dict=False,
-                    )[0]
-                    data.noise_pred = pipeline.guider.prepare_outputs(pipeline.unet, data.noise_pred)
-                
-                # Perform guidance
-                outputs, scheduler_step_kwargs = pipeline.guider.outputs
-                data.noise_pred = pipeline.guider(**outputs)
-
-=======
->>>>>>> b863bdd6
                 # Perform scheduler step using the predicted output
                 data.latents_dtype = data.latents.dtype
                 data.latents = pipeline.scheduler.step(data.noise_pred, t, data.latents, **data.extra_step_kwargs, **scheduler_step_kwargs, return_dict=False)[0]
