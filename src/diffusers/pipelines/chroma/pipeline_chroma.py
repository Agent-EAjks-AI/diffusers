# Copyright 2024 Black Forest Labs and The HuggingFace Team. All rights reserved.
#
# Licensed under the Apache License, Version 2.0 (the "License");
# you may not use this file except in compliance with the License.
# You may obtain a copy of the License at
#
#     http://www.apache.org/licenses/LICENSE-2.0
#
# Unless required by applicable law or agreed to in writing, software
# distributed under the License is distributed on an "AS IS" BASIS,
# WITHOUT WARRANTIES OR CONDITIONS OF ANY KIND, either express or implied.
# See the License for the specific language governing permissions and
# limitations under the License.

import inspect
from typing import Any, Callable, Dict, List, Optional, Union

import numpy as np
import torch
from transformers import CLIPImageProcessor, CLIPVisionModelWithProjection, T5EncoderModel, T5TokenizerFast

from ...image_processor import PipelineImageInput, VaeImageProcessor
from ...loaders import FluxIPAdapterMixin, FluxLoraLoaderMixin, FromSingleFileMixin, TextualInversionLoaderMixin
from ...models import AutoencoderKL, ChromaTransformer2DModel
from ...schedulers import FlowMatchEulerDiscreteScheduler
from ...utils import (
    USE_PEFT_BACKEND,
    is_torch_xla_available,
    logging,
    replace_example_docstring,
    scale_lora_layers,
    unscale_lora_layers,
)
from ...utils.torch_utils import randn_tensor
from ..pipeline_utils import DiffusionPipeline
from .pipeline_output import ChromaPipelineOutput


if is_torch_xla_available():
    import torch_xla.core.xla_model as xm

    XLA_AVAILABLE = True
else:
    XLA_AVAILABLE = False


logger = logging.get_logger(__name__)  # pylint: disable=invalid-name

EXAMPLE_DOC_STRING = """
    Examples:
        ```py
        >>> import torch
        >>> from diffusers import ChromaPipeline

        >>> pipe = ChromaPipeline.from_single_file(
        ...     "chroma-unlocked-v35-detail-calibrated.safetensors", torch_dtype=torch.bfloat16
        ... )
        >>> pipe.to("cuda")
        >>> prompt = "A cat holding a sign that says hello world"
        >>> image = pipe(prompt, num_inference_steps=28, guidance_scale=4.0).images[0]
        >>> image.save("chroma.png")
        ```
"""


# Copied from diffusers.pipelines.flux.pipeline_flux.calculate_shift
def calculate_shift(
    image_seq_len,
    base_seq_len: int = 256,
    max_seq_len: int = 4096,
    base_shift: float = 0.5,
    max_shift: float = 1.15,
):
    m = (max_shift - base_shift) / (max_seq_len - base_seq_len)
    b = base_shift - m * base_seq_len
    mu = image_seq_len * m + b
    return mu


# Copied from diffusers.pipelines.stable_diffusion.pipeline_stable_diffusion.retrieve_timesteps
def retrieve_timesteps(
    scheduler,
    num_inference_steps: Optional[int] = None,
    device: Optional[Union[str, torch.device]] = None,
    timesteps: Optional[List[int]] = None,
    sigmas: Optional[List[float]] = None,
    **kwargs,
):
    r"""
    Calls the scheduler's `set_timesteps` method and retrieves timesteps from the scheduler after the call. Handles
    custom timesteps. Any kwargs will be supplied to `scheduler.set_timesteps`.

    Args:
        scheduler (`SchedulerMixin`):
            The scheduler to get timesteps from.
        num_inference_steps (`int`):
            The number of diffusion steps used when generating samples with a pre-trained model. If used, `timesteps`
            must be `None`.
        device (`str` or `torch.device`, *optional*):
            The device to which the timesteps should be moved to. If `None`, the timesteps are not moved.
        timesteps (`List[int]`, *optional*):
            Custom timesteps used to override the timestep spacing strategy of the scheduler. If `timesteps` is passed,
            `num_inference_steps` and `sigmas` must be `None`.
        sigmas (`List[float]`, *optional*):
            Custom sigmas used to override the timestep spacing strategy of the scheduler. If `sigmas` is passed,
            `num_inference_steps` and `timesteps` must be `None`.

    Returns:
        `Tuple[torch.Tensor, int]`: A tuple where the first element is the timestep schedule from the scheduler and the
        second element is the number of inference steps.
    """
    if timesteps is not None and sigmas is not None:
        raise ValueError("Only one of `timesteps` or `sigmas` can be passed. Please choose one to set custom values")
    if timesteps is not None:
        accepts_timesteps = "timesteps" in set(inspect.signature(scheduler.set_timesteps).parameters.keys())
        if not accepts_timesteps:
            raise ValueError(
                f"The current scheduler class {scheduler.__class__}'s `set_timesteps` does not support custom"
                f" timestep schedules. Please check whether you are using the correct scheduler."
            )
        scheduler.set_timesteps(timesteps=timesteps, device=device, **kwargs)
        timesteps = scheduler.timesteps
        num_inference_steps = len(timesteps)
    elif sigmas is not None:
        accept_sigmas = "sigmas" in set(inspect.signature(scheduler.set_timesteps).parameters.keys())
        if not accept_sigmas:
            raise ValueError(
                f"The current scheduler class {scheduler.__class__}'s `set_timesteps` does not support custom"
                f" sigmas schedules. Please check whether you are using the correct scheduler."
            )
        scheduler.set_timesteps(sigmas=sigmas, device=device, **kwargs)
        timesteps = scheduler.timesteps
        num_inference_steps = len(timesteps)
    else:
        scheduler.set_timesteps(num_inference_steps, device=device, **kwargs)
        timesteps = scheduler.timesteps
    return timesteps, num_inference_steps


class ChromaPipeline(
    DiffusionPipeline,
    FluxLoraLoaderMixin,
    FromSingleFileMixin,
    TextualInversionLoaderMixin,
    FluxIPAdapterMixin,
):
    r"""
    The Chroma pipeline for text-to-image generation.

    Reference: https://huggingface.co/lodestones/Chroma/

    Args:
        transformer ([`ChromaTransformer2DModel`]):
            Conditional Transformer (MMDiT) architecture to denoise the encoded image latents.
        scheduler ([`FlowMatchEulerDiscreteScheduler`]):
            A scheduler to be used in combination with `transformer` to denoise the encoded image latents.
        vae ([`AutoencoderKL`]):
            Variational Auto-Encoder (VAE) Model to encode and decode images to and from latent representation
        text_encoder ([`T5EncoderModel`]):
            [T5](https://huggingface.co/docs/transformers/en/model_doc/t5#transformers.T5EncoderModel), specifically
            the [google/t5-v1_1-xxl](https://huggingface.co/google/t5-v1_1-xxl) variant.
        tokenizer (`T5TokenizerFast`):
            Second Tokenizer of class
            [T5TokenizerFast](https://huggingface.co/docs/transformers/en/model_doc/t5#transformers.T5TokenizerFast).
    """

    model_cpu_offload_seq = "text_encoder->image_encoder->transformer->vae"
    _optional_components = ["image_encoder", "feature_extractor"]
    _callback_tensor_inputs = ["latents", "prompt_embeds"]

    def __init__(
        self,
        scheduler: FlowMatchEulerDiscreteScheduler,
        vae: AutoencoderKL,
        text_encoder: T5EncoderModel,
        tokenizer: T5TokenizerFast,
        transformer: ChromaTransformer2DModel,
        image_encoder: CLIPVisionModelWithProjection = None,
        feature_extractor: CLIPImageProcessor = None,
    ):
        super().__init__()

        self.register_modules(
            vae=vae,
            text_encoder=text_encoder,
            tokenizer=tokenizer,
            transformer=transformer,
            scheduler=scheduler,
            image_encoder=image_encoder,
            feature_extractor=feature_extractor,
        )
        self.vae_scale_factor = 2 ** (len(self.vae.config.block_out_channels) - 1) if getattr(self, "vae", None) else 8
        # Flux latents are turned into 2x2 patches and packed. This means the latent width and height has to be divisible
        # by the patch size. So the vae scale factor is multiplied by the patch size to account for this
        self.image_processor = VaeImageProcessor(vae_scale_factor=self.vae_scale_factor * 2)
        self.default_sample_size = 128

    def _get_t5_prompt_embeds(
        self,
        prompt: Union[str, List[str]] = None,
        num_images_per_prompt: int = 1,
        max_sequence_length: int = 512,
        device: Optional[torch.device] = None,
        dtype: Optional[torch.dtype] = None,
    ):
        device = device or self._execution_device
        dtype = dtype or self.text_encoder.dtype

        prompt = [prompt] if isinstance(prompt, str) else prompt
        batch_size = len(prompt)

        if isinstance(self, TextualInversionLoaderMixin):
            prompt = self.maybe_convert_prompt(prompt, self.tokenizer)

        text_inputs = self.tokenizer(
            prompt,
            padding="max_length",
            max_length=max_sequence_length,
            truncation=True,
            return_length=False,
            return_overflowing_tokens=False,
            return_tensors="pt",
        )
        text_input_ids = text_inputs.input_ids
        attention_mask = text_inputs.attention_mask.clone()

        # Chroma requires the attention mask to include one padding token
        seq_lengths = attention_mask.sum(dim=1)
        mask_indices = torch.arange(attention_mask.size(1)).unsqueeze(0).expand(batch_size, -1)
        attention_mask = (mask_indices <= seq_lengths.unsqueeze(1)).long()

        prompt_embeds = self.text_encoder(
            text_input_ids.to(device), output_hidden_states=False, attention_mask=attention_mask.to(device)
        )[0]

        dtype = self.text_encoder.dtype
        prompt_embeds = prompt_embeds.to(dtype=dtype, device=device)

        _, seq_len, _ = prompt_embeds.shape

        # duplicate text embeddings and attention mask for each generation per prompt, using mps friendly method
        prompt_embeds = prompt_embeds.repeat(1, num_images_per_prompt, 1)
        prompt_embeds = prompt_embeds.view(batch_size * num_images_per_prompt, seq_len, -1)

        return prompt_embeds

    def encode_prompt(
        self,
        prompt: Union[str, List[str]],
        negative_prompt: Union[str, List[str]] = None,
        device: Optional[torch.device] = None,
        num_images_per_prompt: int = 1,
        prompt_embeds: Optional[torch.FloatTensor] = None,
        negative_prompt_embeds: Optional[torch.FloatTensor] = None,
        max_sequence_length: int = 512,
        lora_scale: Optional[float] = None,
    ):
        r"""

        Args:
            prompt (`str` or `List[str]`, *optional*):
                prompt to be encoded
            negative_prompt (`str` or `List[str]`, *optional*):
                The prompt not to guide the image generation. If not defined, one has to pass `negative_prompt_embeds`
                instead. Ignored when not using guidance (i.e., ignored if `guidance_scale` is less than `1`).
            device: (`torch.device`):
                torch device
            num_images_per_prompt (`int`):
                number of images that should be generated per prompt
            prompt_embeds (`torch.FloatTensor`, *optional*):
                Pre-generated text embeddings. Can be used to easily tweak text inputs, *e.g.* prompt weighting. If not
                provided, text embeddings will be generated from `prompt` input argument.
            lora_scale (`float`, *optional*):
                A lora scale that will be applied to all LoRA layers of the text encoder if LoRA layers are loaded.
        """
        device = device or self._execution_device

        # set lora scale so that monkey patched LoRA
        # function of text encoder can correctly access it
        if lora_scale is not None and isinstance(self, FluxLoraLoaderMixin):
            self._lora_scale = lora_scale

            # dynamically adjust the LoRA scale
            if self.text_encoder is not None and USE_PEFT_BACKEND:
                scale_lora_layers(self.text_encoder, lora_scale)

        prompt = [prompt] if isinstance(prompt, str) else prompt

        if prompt is not None:
            batch_size = len(prompt)
        else:
            batch_size = prompt_embeds.shape[0]

        if prompt_embeds is None:
            prompt_embeds = self._get_t5_prompt_embeds(
                prompt=prompt,
                num_images_per_prompt=num_images_per_prompt,
                max_sequence_length=max_sequence_length,
                device=device,
            )

        if negative_prompt_embeds is None:
            negative_prompt = negative_prompt or ""
            negative_prompt = batch_size * [negative_prompt] if isinstance(negative_prompt, str) else negative_prompt
            negative_prompt_embeds = self._get_t5_prompt_embeds(
                prompt=negative_prompt,
                num_images_per_prompt=num_images_per_prompt,
                max_sequence_length=max_sequence_length,
                device=device,
            )

        if self.text_encoder is not None:
            if isinstance(self, FluxLoraLoaderMixin) and USE_PEFT_BACKEND:
                # Retrieve the original scale by scaling back the LoRA layers
                unscale_lora_layers(self.text_encoder, lora_scale)

        dtype = self.text_encoder.dtype if self.text_encoder is not None else self.transformer.dtype
        text_ids = torch.zeros(prompt_embeds.shape[1], 3).to(device=device, dtype=dtype)
        negative_text_ids = torch.zeros(negative_prompt_embeds.shape[1], 3).to(device=device, dtype=dtype)

        return prompt_embeds, text_ids, negative_prompt_embeds, negative_text_ids

    # Copied from diffusers.pipelines.flux.pipeline_flux.FluxPipeline.encode_image
    def encode_image(self, image, device, num_images_per_prompt):
        dtype = next(self.image_encoder.parameters()).dtype

        if not isinstance(image, torch.Tensor):
            image = self.feature_extractor(image, return_tensors="pt").pixel_values

        image = image.to(device=device, dtype=dtype)
        image_embeds = self.image_encoder(image).image_embeds
        image_embeds = image_embeds.repeat_interleave(num_images_per_prompt, dim=0)
        return image_embeds

    # Copied from diffusers.pipelines.flux.pipeline_flux.FluxPipeline.prepare_ip_adapter_image_embeds
    def prepare_ip_adapter_image_embeds(
        self, ip_adapter_image, ip_adapter_image_embeds, device, num_images_per_prompt
    ):
        image_embeds = []
        if ip_adapter_image_embeds is None:
            if not isinstance(ip_adapter_image, list):
                ip_adapter_image = [ip_adapter_image]

            if len(ip_adapter_image) != self.transformer.encoder_hid_proj.num_ip_adapters:
                raise ValueError(
                    f"`ip_adapter_image` must have same length as the number of IP Adapters. Got {len(ip_adapter_image)} images and {self.transformer.encoder_hid_proj.num_ip_adapters} IP Adapters."
                )

            for single_ip_adapter_image in ip_adapter_image:
                single_image_embeds = self.encode_image(single_ip_adapter_image, device, 1)
                image_embeds.append(single_image_embeds[None, :])
        else:
            if not isinstance(ip_adapter_image_embeds, list):
                ip_adapter_image_embeds = [ip_adapter_image_embeds]

            if len(ip_adapter_image_embeds) != self.transformer.encoder_hid_proj.num_ip_adapters:
                raise ValueError(
                    f"`ip_adapter_image_embeds` must have same length as the number of IP Adapters. Got {len(ip_adapter_image_embeds)} image embeds and {self.transformer.encoder_hid_proj.num_ip_adapters} IP Adapters."
                )

            for single_image_embeds in ip_adapter_image_embeds:
                image_embeds.append(single_image_embeds)

        ip_adapter_image_embeds = []
        for single_image_embeds in image_embeds:
            single_image_embeds = torch.cat([single_image_embeds] * num_images_per_prompt, dim=0)
            single_image_embeds = single_image_embeds.to(device=device)
            ip_adapter_image_embeds.append(single_image_embeds)

        return ip_adapter_image_embeds

    def check_inputs(
        self,
        prompt,
        height,
        width,
        negative_prompt=None,
        prompt_embeds=None,
        negative_prompt_embeds=None,
        callback_on_step_end_tensor_inputs=None,
        max_sequence_length=None,
    ):
        if height % (self.vae_scale_factor * 2) != 0 or width % (self.vae_scale_factor * 2) != 0:
            logger.warning(
                f"`height` and `width` have to be divisible by {self.vae_scale_factor * 2} but are {height} and {width}. Dimensions will be resized accordingly"
            )

        if callback_on_step_end_tensor_inputs is not None and not all(
            k in self._callback_tensor_inputs for k in callback_on_step_end_tensor_inputs
        ):
            raise ValueError(
                f"`callback_on_step_end_tensor_inputs` has to be in {self._callback_tensor_inputs}, but found {[k for k in callback_on_step_end_tensor_inputs if k not in self._callback_tensor_inputs]}"
            )

        if prompt is not None and prompt_embeds is not None:
            raise ValueError(
                f"Cannot forward both `prompt`: {prompt} and `prompt_embeds`: {prompt_embeds}. Please make sure to"
                " only forward one of the two."
            )
        elif prompt is None and prompt_embeds is None:
            raise ValueError(
                "Provide either `prompt` or `prompt_embeds`. Cannot leave both `prompt` and `prompt_embeds` undefined."
            )
        elif prompt is not None and (not isinstance(prompt, str) and not isinstance(prompt, list)):
            raise ValueError(f"`prompt` has to be of type `str` or `list` but is {type(prompt)}")

        if negative_prompt is not None and negative_prompt_embeds is not None:
            raise ValueError(
                f"Cannot forward both `negative_prompt`: {negative_prompt} and `negative_prompt_embeds`:"
                f" {negative_prompt_embeds}. Please make sure to only forward one of the two."
            )

        if max_sequence_length is not None and max_sequence_length > 512:
            raise ValueError(f"`max_sequence_length` cannot be greater than 512 but is {max_sequence_length}")

    @staticmethod
    def _prepare_latent_image_ids(batch_size, height, width, device, dtype):
        latent_image_ids = torch.zeros(height, width, 3)
        latent_image_ids[..., 1] = latent_image_ids[..., 1] + torch.arange(height)[:, None]
        latent_image_ids[..., 2] = latent_image_ids[..., 2] + torch.arange(width)[None, :]

        latent_image_id_height, latent_image_id_width, latent_image_id_channels = latent_image_ids.shape

        latent_image_ids = latent_image_ids.reshape(
            latent_image_id_height * latent_image_id_width, latent_image_id_channels
        )

        return latent_image_ids.to(device=device, dtype=dtype)

    @staticmethod
    def _pack_latents(latents, batch_size, num_channels_latents, height, width):
        latents = latents.view(batch_size, num_channels_latents, height // 2, 2, width // 2, 2)
        latents = latents.permute(0, 2, 4, 1, 3, 5)
        latents = latents.reshape(batch_size, (height // 2) * (width // 2), num_channels_latents * 4)

        return latents

    @staticmethod
    def _unpack_latents(latents, height, width, vae_scale_factor):
        batch_size, num_patches, channels = latents.shape

        # VAE applies 8x compression on images but we must also account for packing which requires
        # latent height and width to be divisible by 2.
        height = 2 * (int(height) // (vae_scale_factor * 2))
        width = 2 * (int(width) // (vae_scale_factor * 2))

        latents = latents.view(batch_size, height // 2, width // 2, channels // 4, 2, 2)
        latents = latents.permute(0, 3, 1, 4, 2, 5)

        latents = latents.reshape(batch_size, channels // (2 * 2), height, width)

        return latents

    def enable_vae_slicing(self):
        r"""
        Enable sliced VAE decoding. When this option is enabled, the VAE will split the input tensor in slices to
        compute decoding in several steps. This is useful to save some memory and allow larger batch sizes.
        """
        self.vae.enable_slicing()

    def disable_vae_slicing(self):
        r"""
        Disable sliced VAE decoding. If `enable_vae_slicing` was previously enabled, this method will go back to
        computing decoding in one step.
        """
        self.vae.disable_slicing()

    def enable_vae_tiling(self):
        r"""
        Enable tiled VAE decoding. When this option is enabled, the VAE will split the input tensor into tiles to
        compute decoding and encoding in several steps. This is useful for saving a large amount of memory and to allow
        processing larger images.
        """
        self.vae.enable_tiling()

    def disable_vae_tiling(self):
        r"""
        Disable tiled VAE decoding. If `enable_vae_tiling` was previously enabled, this method will go back to
        computing decoding in one step.
        """
        self.vae.disable_tiling()

    # Copied from diffusers.pipelines.flux.pipeline_flux.FluxPipeline.prepare_latents
    def prepare_latents(
        self,
        batch_size,
        num_channels_latents,
        height,
        width,
        dtype,
        device,
        generator,
        latents=None,
    ):
        # VAE applies 8x compression on images but we must also account for packing which requires
        # latent height and width to be divisible by 2.
        height = 2 * (int(height) // (self.vae_scale_factor * 2))
        width = 2 * (int(width) // (self.vae_scale_factor * 2))

        shape = (batch_size, num_channels_latents, height, width)

        if latents is not None:
            latent_image_ids = self._prepare_latent_image_ids(batch_size, height // 2, width // 2, device, dtype)
            return latents.to(device=device, dtype=dtype), latent_image_ids

        if isinstance(generator, list) and len(generator) != batch_size:
            raise ValueError(
                f"You have passed a list of generators of length {len(generator)}, but requested an effective batch"
                f" size of {batch_size}. Make sure the batch size matches the length of the generators."
            )

        latents = randn_tensor(shape, generator=generator, device=device, dtype=dtype)
        latents = self._pack_latents(latents, batch_size, num_channels_latents, height, width)

        latent_image_ids = self._prepare_latent_image_ids(batch_size, height // 2, width // 2, device, dtype)

        return latents, latent_image_ids

    @property
    def guidance_scale(self):
        return self._guidance_scale

    @property
    def joint_attention_kwargs(self):
        return self._joint_attention_kwargs

    @property
    def do_classifier_free_guidance(self):
        return self._guidance_scale > 1

    @property
    def num_timesteps(self):
        return self._num_timesteps

    @property
    def current_timestep(self):
        return self._current_timestep

    @property
    def interrupt(self):
        return self._interrupt

    @torch.no_grad()
    @replace_example_docstring(EXAMPLE_DOC_STRING)
    def __call__(
        self,
        prompt: Union[str, List[str]] = None,
        negative_prompt: Union[str, List[str]] = None,
        height: Optional[int] = None,
        width: Optional[int] = None,
        num_inference_steps: int = 28,
        sigmas: Optional[List[float]] = None,
        guidance_scale: float = 3.5,
        num_images_per_prompt: Optional[int] = 1,
        generator: Optional[Union[torch.Generator, List[torch.Generator]]] = None,
        latents: Optional[torch.FloatTensor] = None,
        prompt_embeds: Optional[torch.FloatTensor] = None,
        ip_adapter_image: Optional[PipelineImageInput] = None,
        ip_adapter_image_embeds: Optional[List[torch.Tensor]] = None,
        negative_ip_adapter_image: Optional[PipelineImageInput] = None,
        negative_ip_adapter_image_embeds: Optional[List[torch.Tensor]] = None,
        negative_prompt_embeds: Optional[torch.FloatTensor] = None,
        output_type: Optional[str] = "pil",
        return_dict: bool = True,
        joint_attention_kwargs: Optional[Dict[str, Any]] = None,
        callback_on_step_end: Optional[Callable[[int, int, Dict], None]] = None,
        callback_on_step_end_tensor_inputs: List[str] = ["latents"],
        max_sequence_length: int = 512,
    ):
        r"""
        Function invoked when calling the pipeline for generation.

        Args:
            prompt (`str` or `List[str]`, *optional*):
                The prompt or prompts to guide the image generation. If not defined, one has to pass `prompt_embeds`.
                instead.
            negative_prompt (`str` or `List[str]`, *optional*):
                The prompt or prompts not to guide the image generation. If not defined, one has to pass
                `negative_prompt_embeds` instead. Ignored when not using guidance (i.e., ignored if `guidance_scale` is
                not greater than `1`).
            height (`int`, *optional*, defaults to self.unet.config.sample_size * self.vae_scale_factor):
                The height in pixels of the generated image. This is set to 1024 by default for the best results.
            width (`int`, *optional*, defaults to self.unet.config.sample_size * self.vae_scale_factor):
                The width in pixels of the generated image. This is set to 1024 by default for the best results.
            num_inference_steps (`int`, *optional*, defaults to 50):
                The number of denoising steps. More denoising steps usually lead to a higher quality image at the
                expense of slower inference.
            sigmas (`List[float]`, *optional*):
                Custom sigmas to use for the denoising process with schedulers which support a `sigmas` argument in
                their `set_timesteps` method. If not defined, the default behavior when `num_inference_steps` is passed
                will be used.
            guidance_scale (`float`, *optional*, defaults to 3.5):
                Guidance scale as defined in [Classifier-Free Diffusion Guidance](https://arxiv.org/abs/2207.12598).
                `guidance_scale` is defined as `w` of equation 2. of [Imagen
                Paper](https://arxiv.org/pdf/2205.11487.pdf). Guidance scale is enabled by setting `guidance_scale >
                1`. Higher guidance scale encourages to generate images that are closely linked to the text `prompt`,
                usually at the expense of lower image quality.
            num_images_per_prompt (`int`, *optional*, defaults to 1):
                The number of images to generate per prompt.
            generator (`torch.Generator` or `List[torch.Generator]`, *optional*):
                One or a list of [torch generator(s)](https://pytorch.org/docs/stable/generated/torch.Generator.html)
                to make generation deterministic.
            latents (`torch.FloatTensor`, *optional*):
                Pre-generated noisy latents, sampled from a Gaussian distribution, to be used as inputs for image
                generation. Can be used to tweak the same generation with different prompts. If not provided, a latents
                tensor will ge generated by sampling using the supplied random `generator`.
            prompt_embeds (`torch.FloatTensor`, *optional*):
                Pre-generated text embeddings. Can be used to easily tweak text inputs, *e.g.* prompt weighting. If not
                provided, text embeddings will be generated from `prompt` input argument.
            ip_adapter_image: (`PipelineImageInput`, *optional*): Optional image input to work with IP Adapters.
            ip_adapter_image_embeds (`List[torch.Tensor]`, *optional*):
                Pre-generated image embeddings for IP-Adapter. It should be a list of length same as number of
                IP-adapters. Each element should be a tensor of shape `(batch_size, num_images, emb_dim)`. If not
                provided, embeddings are computed from the `ip_adapter_image` input argument.
            negative_ip_adapter_image:
                (`PipelineImageInput`, *optional*): Optional image input to work with IP Adapters.
            negative_ip_adapter_image_embeds (`List[torch.Tensor]`, *optional*):
                Pre-generated image embeddings for IP-Adapter. It should be a list of length same as number of
                IP-adapters. Each element should be a tensor of shape `(batch_size, num_images, emb_dim)`. If not
                provided, embeddings are computed from the `ip_adapter_image` input argument.
            negative_prompt_embeds (`torch.FloatTensor`, *optional*):
                Pre-generated negative text embeddings. Can be used to easily tweak text inputs, *e.g.* prompt
                weighting. If not provided, negative_prompt_embeds will be generated from `negative_prompt` input
                argument.
            output_type (`str`, *optional*, defaults to `"pil"`):
                The output format of the generate image. Choose between
                [PIL](https://pillow.readthedocs.io/en/stable/): `PIL.Image.Image` or `np.array`.
            return_dict (`bool`, *optional*, defaults to `True`):
                Whether or not to return a [`~pipelines.flux.ChromaPipelineOutput`] instead of a plain tuple.
            joint_attention_kwargs (`dict`, *optional*):
                A kwargs dictionary that if specified is passed along to the `AttentionProcessor` as defined under
                `self.processor` in
                [diffusers.models.attention_processor](https://github.com/huggingface/diffusers/blob/main/src/diffusers/models/attention_processor.py).
            callback_on_step_end (`Callable`, *optional*):
                A function that calls at the end of each denoising steps during the inference. The function is called
                with the following arguments: `callback_on_step_end(self: DiffusionPipeline, step: int, timestep: int,
                callback_kwargs: Dict)`. `callback_kwargs` will include a list of all tensors as specified by
                `callback_on_step_end_tensor_inputs`.
            callback_on_step_end_tensor_inputs (`List`, *optional*):
                The list of tensor inputs for the `callback_on_step_end` function. The tensors specified in the list
                will be passed as `callback_kwargs` argument. You will only be able to include variables listed in the
                `._callback_tensor_inputs` attribute of your pipeline class.
            max_sequence_length (`int` defaults to 512): Maximum sequence length to use with the `prompt`.

        Examples:

        Returns:
            [`~pipelines.chroma.ChromaPipelineOutput`] or `tuple`: [`~pipelines.chroma.ChromaPipelineOutput`] if
            `return_dict` is True, otherwise a `tuple`. When returning a tuple, the first element is a list with the
            generated images.
        """

        height = height or self.default_sample_size * self.vae_scale_factor
        width = width or self.default_sample_size * self.vae_scale_factor

        # 1. Check inputs. Raise error if not correct
        self.check_inputs(
            prompt,
            height,
            width,
            negative_prompt=negative_prompt,
            prompt_embeds=prompt_embeds,
            negative_prompt_embeds=negative_prompt_embeds,
            callback_on_step_end_tensor_inputs=callback_on_step_end_tensor_inputs,
            max_sequence_length=max_sequence_length,
        )

        self._guidance_scale = guidance_scale
        self._joint_attention_kwargs = joint_attention_kwargs
        self._current_timestep = None
        self._interrupt = False

        # 2. Define call parameters
        if prompt is not None and isinstance(prompt, str):
            batch_size = 1
        elif prompt is not None and isinstance(prompt, list):
            batch_size = len(prompt)
            if negative_prompt is not None and isinstance(negative_prompt, str):
                negative_prompt = [negative_prompt] * batch_size
            elif negative_prompt is not None and isinstance(negative_prompt, list):
                if len(negative_prompt) == 1:
                    negative_prompt = [negative_prompt] * batch_size
<<<<<<< HEAD
                else:
=======
                elif len(prompt) != len(negative_prompt):
>>>>>>> 3fe4ad67
                    raise ValueError("prompt and negative_prompt are lists of unequal size")
        else:
            batch_size = prompt_embeds.shape[0]

        device = self._execution_device

        lora_scale = (
            self.joint_attention_kwargs.get("scale", None) if self.joint_attention_kwargs is not None else None
        )
        (
            prompt_embeds,
            text_ids,
            negative_prompt_embeds,
            negative_text_ids,
        ) = self.encode_prompt(
            prompt=prompt,
            negative_prompt=negative_prompt,
            prompt_embeds=prompt_embeds,
            negative_prompt_embeds=negative_prompt_embeds,
            device=device,
            num_images_per_prompt=num_images_per_prompt,
            max_sequence_length=max_sequence_length,
            lora_scale=lora_scale,
        )

        # 4. Prepare latent variables
        num_channels_latents = self.transformer.config.in_channels // 4
        latents, latent_image_ids = self.prepare_latents(
            batch_size * num_images_per_prompt,
            num_channels_latents,
            height,
            width,
            prompt_embeds.dtype,
            device,
            generator,
            latents,
        )
        # 5. Prepare timesteps
        sigmas = np.linspace(1.0, 1 / num_inference_steps, num_inference_steps) if sigmas is None else sigmas
        image_seq_len = latents.shape[1]
        mu = calculate_shift(
            image_seq_len,
            self.scheduler.config.get("base_image_seq_len", 256),
            self.scheduler.config.get("max_image_seq_len", 4096),
            self.scheduler.config.get("base_shift", 0.5),
            self.scheduler.config.get("max_shift", 1.15),
        )
        timesteps, num_inference_steps = retrieve_timesteps(
            self.scheduler,
            num_inference_steps,
            device,
            sigmas=sigmas,
            mu=mu,
        )
        num_warmup_steps = max(len(timesteps) - num_inference_steps * self.scheduler.order, 0)
        self._num_timesteps = len(timesteps)

        if (ip_adapter_image is not None or ip_adapter_image_embeds is not None) and (
            negative_ip_adapter_image is None and negative_ip_adapter_image_embeds is None
        ):
            negative_ip_adapter_image = np.zeros((width, height, 3), dtype=np.uint8)
            negative_ip_adapter_image = [negative_ip_adapter_image] * self.transformer.encoder_hid_proj.num_ip_adapters

        elif (ip_adapter_image is None and ip_adapter_image_embeds is None) and (
            negative_ip_adapter_image is not None or negative_ip_adapter_image_embeds is not None
        ):
            ip_adapter_image = np.zeros((width, height, 3), dtype=np.uint8)
            ip_adapter_image = [ip_adapter_image] * self.transformer.encoder_hid_proj.num_ip_adapters

        if self.joint_attention_kwargs is None:
            self._joint_attention_kwargs = {}

        image_embeds = None
        negative_image_embeds = None
        if ip_adapter_image is not None or ip_adapter_image_embeds is not None:
            image_embeds = self.prepare_ip_adapter_image_embeds(
                ip_adapter_image,
                ip_adapter_image_embeds,
                device,
                batch_size * num_images_per_prompt,
            )
        if negative_ip_adapter_image is not None or negative_ip_adapter_image_embeds is not None:
            negative_image_embeds = self.prepare_ip_adapter_image_embeds(
                negative_ip_adapter_image,
                negative_ip_adapter_image_embeds,
                device,
                batch_size * num_images_per_prompt,
            )

        # 6. Denoising loop
        with self.progress_bar(total=num_inference_steps) as progress_bar:
            for i, t in enumerate(timesteps):
                if self.interrupt:
                    continue

                self._current_timestep = t
                if image_embeds is not None:
                    self._joint_attention_kwargs["ip_adapter_image_embeds"] = image_embeds

                # broadcast to batch dimension in a way that's compatible with ONNX/Core ML
                timestep = t.expand(latents.shape[0]).to(latents.dtype)

                noise_pred = self.transformer(
                    hidden_states=latents,
                    timestep=timestep / 1000,
                    encoder_hidden_states=prompt_embeds,
                    txt_ids=text_ids,
                    img_ids=latent_image_ids,
                    joint_attention_kwargs=self.joint_attention_kwargs,
                    return_dict=False,
                )[0]

                if self.do_classifier_free_guidance:
                    if negative_image_embeds is not None:
                        self._joint_attention_kwargs["ip_adapter_image_embeds"] = negative_image_embeds
                    neg_noise_pred = self.transformer(
                        hidden_states=latents,
                        timestep=timestep / 1000,
                        encoder_hidden_states=negative_prompt_embeds,
                        txt_ids=negative_text_ids,
                        img_ids=latent_image_ids,
                        joint_attention_kwargs=self.joint_attention_kwargs,
                        return_dict=False,
                    )[0]
                    noise_pred = neg_noise_pred + guidance_scale * (noise_pred - neg_noise_pred)

                # compute the previous noisy sample x_t -> x_t-1
                latents_dtype = latents.dtype
                latents = self.scheduler.step(noise_pred, t, latents, return_dict=False)[0]

                if latents.dtype != latents_dtype:
                    if torch.backends.mps.is_available():
                        # some platforms (eg. apple mps) misbehave due to a pytorch bug: https://github.com/pytorch/pytorch/pull/99272
                        latents = latents.to(latents_dtype)

                if callback_on_step_end is not None:
                    callback_kwargs = {}
                    for k in callback_on_step_end_tensor_inputs:
                        callback_kwargs[k] = locals()[k]
                    callback_outputs = callback_on_step_end(self, i, t, callback_kwargs)

                    latents = callback_outputs.pop("latents", latents)
                    prompt_embeds = callback_outputs.pop("prompt_embeds", prompt_embeds)

                # call the callback, if provided
                if i == len(timesteps) - 1 or ((i + 1) > num_warmup_steps and (i + 1) % self.scheduler.order == 0):
                    progress_bar.update()

                if XLA_AVAILABLE:
                    xm.mark_step()

        self._current_timestep = None

        if output_type == "latent":
            image = latents
        else:
            latents = self._unpack_latents(latents, height, width, self.vae_scale_factor)
            latents = (latents / self.vae.config.scaling_factor) + self.vae.config.shift_factor
            image = self.vae.decode(latents, return_dict=False)[0]
            image = self.image_processor.postprocess(image, output_type=output_type)

        # Offload all models
        self.maybe_free_model_hooks()

        if not return_dict:
            return (image,)

        return ChromaPipelineOutput(images=image)<|MERGE_RESOLUTION|>--- conflicted
+++ resolved
@@ -675,17 +675,6 @@
             batch_size = 1
         elif prompt is not None and isinstance(prompt, list):
             batch_size = len(prompt)
-            if negative_prompt is not None and isinstance(negative_prompt, str):
-                negative_prompt = [negative_prompt] * batch_size
-            elif negative_prompt is not None and isinstance(negative_prompt, list):
-                if len(negative_prompt) == 1:
-                    negative_prompt = [negative_prompt] * batch_size
-<<<<<<< HEAD
-                else:
-=======
-                elif len(prompt) != len(negative_prompt):
->>>>>>> 3fe4ad67
-                    raise ValueError("prompt and negative_prompt are lists of unequal size")
         else:
             batch_size = prompt_embeds.shape[0]
 
