--- conflicted
+++ resolved
@@ -22,7 +22,6 @@
 from ...models import AuraFlowTransformer2DModel, AutoencoderKL
 from ...models.attention_processor import AttnProcessor2_0, FusedAttnProcessor2_0, XFormersAttnProcessor
 from ...schedulers import FlowMatchEulerDiscreteScheduler
-<<<<<<< HEAD
 from ...utils import (
     USE_PEFT_BACKEND,
     is_torch_xla_available,
@@ -31,9 +30,6 @@
     scale_lora_layers,
     unscale_lora_layers,
 )
-=======
-from ...utils import is_torch_xla_available, logging, replace_example_docstring
->>>>>>> c28db0aa
 from ...utils.torch_utils import randn_tensor
 from ..pipeline_utils import DiffusionPipeline, ImagePipelineOutput
 
