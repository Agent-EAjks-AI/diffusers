--- conflicted
+++ resolved
@@ -394,21 +394,6 @@
     @classmethod
     # Copied from diffusers.loaders.lora_base.LoraBaseMixin._optionally_disable_offloading
     def _optionally_disable_offloading(cls, _pipeline):
-<<<<<<< HEAD
-        """
-        Optionally removes offloading in case the pipeline has been already sequentially offloaded to CPU.
-
-        Args:
-            _pipeline (`DiffusionPipeline`):
-                The pipeline to disable offloading for.
-
-        Returns:
-            tuple:
-                A tuple indicating if `is_model_cpu_offload` or `is_sequential_cpu_offload` is True.
-        """
-
-=======
->>>>>>> 80f27d7e
         return _func_optionally_disable_offloading(_pipeline=_pipeline)
 
     def save_attn_procs(
