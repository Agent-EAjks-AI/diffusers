--- conflicted
+++ resolved
@@ -23,6 +23,7 @@
     CogVideoXLoraLoaderMixin,
     CogView4LoraLoaderMixin,
     FluxLoraLoaderMixin,
+    HiDreamImageLoraLoaderMixin,
     HunyuanVideoLoraLoaderMixin,
     LTXVideoLoraLoaderMixin,
     Lumina2LoraLoaderMixin,
@@ -33,1699 +34,13 @@
     StableDiffusionXLLoraLoaderMixin,
     WanLoraLoaderMixin,
 )
-<<<<<<< HEAD
-=======
-from .lora_conversion_utils import (
-    _convert_bfl_flux_control_lora_to_diffusers,
-    _convert_hunyuan_video_lora_to_diffusers,
-    _convert_kohya_flux_lora_to_diffusers,
-    _convert_musubi_wan_lora_to_diffusers,
-    _convert_non_diffusers_lora_to_diffusers,
-    _convert_non_diffusers_lumina2_lora_to_diffusers,
-    _convert_non_diffusers_wan_lora_to_diffusers,
-    _convert_xlabs_flux_lora_to_diffusers,
-    _maybe_map_sgm_blocks_to_diffusers,
-)
 
 
-_LOW_CPU_MEM_USAGE_DEFAULT_LORA = False
-if is_torch_version(">=", "1.9.0"):
-    if (
-        is_peft_available()
-        and is_peft_version(">=", "0.13.1")
-        and is_transformers_available()
-        and is_transformers_version(">", "4.45.2")
-    ):
-        _LOW_CPU_MEM_USAGE_DEFAULT_LORA = True
-
-
-logger = logging.get_logger(__name__)
-
-TEXT_ENCODER_NAME = "text_encoder"
-UNET_NAME = "unet"
-TRANSFORMER_NAME = "transformer"
-
-_MODULE_NAME_TO_ATTRIBUTE_MAP_FLUX = {"x_embedder": "in_channels"}
-
-
-def _maybe_dequantize_weight_for_expanded_lora(model, module):
-    if is_bitsandbytes_available():
-        from ..quantizers.bitsandbytes import dequantize_bnb_weight
-
-    if is_gguf_available():
-        from ..quantizers.gguf.utils import dequantize_gguf_tensor
-
-    is_bnb_4bit_quantized = module.weight.__class__.__name__ == "Params4bit"
-    is_gguf_quantized = module.weight.__class__.__name__ == "GGUFParameter"
-
-    if is_bnb_4bit_quantized and not is_bitsandbytes_available():
-        raise ValueError(
-            "The checkpoint seems to have been quantized with `bitsandbytes` (4bits). Install `bitsandbytes` to load quantized checkpoints."
-        )
-    if is_gguf_quantized and not is_gguf_available():
-        raise ValueError(
-            "The checkpoint seems to have been quantized with `gguf`. Install `gguf` to load quantized checkpoints."
-        )
-
-    weight_on_cpu = False
-    if not module.weight.is_cuda:
-        weight_on_cpu = True
-
-    if is_bnb_4bit_quantized:
-        module_weight = dequantize_bnb_weight(
-            module.weight.cuda() if weight_on_cpu else module.weight,
-            state=module.weight.quant_state,
-            dtype=model.dtype,
-        ).data
-    elif is_gguf_quantized:
-        module_weight = dequantize_gguf_tensor(
-            module.weight.cuda() if weight_on_cpu else module.weight,
-        )
-        module_weight = module_weight.to(model.dtype)
-    else:
-        module_weight = module.weight.data
-
-    if weight_on_cpu:
-        module_weight = module_weight.cpu()
-
-    return module_weight
-
-
-class StableDiffusionLoraLoaderMixin(LoraBaseMixin):
-    r"""
-    Load LoRA layers into Stable Diffusion [`UNet2DConditionModel`] and
-    [`CLIPTextModel`](https://huggingface.co/docs/transformers/model_doc/clip#transformers.CLIPTextModel).
-    """
-
-    _lora_loadable_modules = ["unet", "text_encoder"]
-    unet_name = UNET_NAME
-    text_encoder_name = TEXT_ENCODER_NAME
-
-    def load_lora_weights(
-        self,
-        pretrained_model_name_or_path_or_dict: Union[str, Dict[str, torch.Tensor]],
-        adapter_name: Optional[str] = None,
-        hotswap: bool = False,
-        **kwargs,
-    ):
-        """Load LoRA weights specified in `pretrained_model_name_or_path_or_dict` into `self.unet` and
-        `self.text_encoder`.
-
-        All kwargs are forwarded to `self.lora_state_dict`.
-
-        See [`~loaders.StableDiffusionLoraLoaderMixin.lora_state_dict`] for more details on how the state dict is
-        loaded.
-
-        See [`~loaders.StableDiffusionLoraLoaderMixin.load_lora_into_unet`] for more details on how the state dict is
-        loaded into `self.unet`.
-
-        See [`~loaders.StableDiffusionLoraLoaderMixin.load_lora_into_text_encoder`] for more details on how the state
-        dict is loaded into `self.text_encoder`.
-
-        Parameters:
-            pretrained_model_name_or_path_or_dict (`str` or `os.PathLike` or `dict`):
-                See [`~loaders.StableDiffusionLoraLoaderMixin.lora_state_dict`].
-            adapter_name (`str`, *optional*):
-                Adapter name to be used for referencing the loaded adapter model. If not specified, it will use
-                `default_{i}` where i is the total number of adapters being loaded.
-            low_cpu_mem_usage (`bool`, *optional*):
-                Speed up model loading by only loading the pretrained LoRA weights and not initializing the random
-                weights.
-            hotswap (`bool`, *optional*):
-                Defaults to `False`. Whether to substitute an existing (LoRA) adapter with the newly loaded adapter
-                in-place. This means that, instead of loading an additional adapter, this will take the existing
-                adapter weights and replace them with the weights of the new adapter. This can be faster and more
-                memory efficient. However, the main advantage of hotswapping is that when the model is compiled with
-                torch.compile, loading the new adapter does not require recompilation of the model. When using
-                hotswapping, the passed `adapter_name` should be the name of an already loaded adapter.
-
-                If the new adapter and the old adapter have different ranks and/or LoRA alphas (i.e. scaling), you need
-                to call an additional method before loading the adapter:
-
-                ```py
-                pipeline = ...  # load diffusers pipeline
-                max_rank = ...  # the highest rank among all LoRAs that you want to load
-                # call *before* compiling and loading the LoRA adapter
-                pipeline.enable_lora_hotswap(target_rank=max_rank)
-                pipeline.load_lora_weights(file_name)
-                # optionally compile the model now
-                ```
-
-                Note that hotswapping adapters of the text encoder is not yet supported. There are some further
-                limitations to this technique, which are documented here:
-                https://huggingface.co/docs/peft/main/en/package_reference/hotswap
-            kwargs (`dict`, *optional*):
-                See [`~loaders.StableDiffusionLoraLoaderMixin.lora_state_dict`].
-        """
-        if not USE_PEFT_BACKEND:
-            raise ValueError("PEFT backend is required for this method.")
-
-        low_cpu_mem_usage = kwargs.pop("low_cpu_mem_usage", _LOW_CPU_MEM_USAGE_DEFAULT_LORA)
-        if low_cpu_mem_usage and not is_peft_version(">=", "0.13.1"):
-            raise ValueError(
-                "`low_cpu_mem_usage=True` is not compatible with this `peft` version. Please update it with `pip install -U peft`."
-            )
-
-        # if a dict is passed, copy it instead of modifying it inplace
-        if isinstance(pretrained_model_name_or_path_or_dict, dict):
-            pretrained_model_name_or_path_or_dict = pretrained_model_name_or_path_or_dict.copy()
-
-        # First, ensure that the checkpoint is a compatible one and can be successfully loaded.
-        state_dict, network_alphas = self.lora_state_dict(pretrained_model_name_or_path_or_dict, **kwargs)
-
-        is_correct_format = all("lora" in key for key in state_dict.keys())
-        if not is_correct_format:
-            raise ValueError("Invalid LoRA checkpoint.")
-
-        self.load_lora_into_unet(
-            state_dict,
-            network_alphas=network_alphas,
-            unet=getattr(self, self.unet_name) if not hasattr(self, "unet") else self.unet,
-            adapter_name=adapter_name,
-            _pipeline=self,
-            low_cpu_mem_usage=low_cpu_mem_usage,
-            hotswap=hotswap,
-        )
-        self.load_lora_into_text_encoder(
-            state_dict,
-            network_alphas=network_alphas,
-            text_encoder=getattr(self, self.text_encoder_name)
-            if not hasattr(self, "text_encoder")
-            else self.text_encoder,
-            lora_scale=self.lora_scale,
-            adapter_name=adapter_name,
-            _pipeline=self,
-            low_cpu_mem_usage=low_cpu_mem_usage,
-            hotswap=hotswap,
-        )
-
-    @classmethod
-    @validate_hf_hub_args
-    def lora_state_dict(
-        cls,
-        pretrained_model_name_or_path_or_dict: Union[str, Dict[str, torch.Tensor]],
-        **kwargs,
-    ):
-        r"""
-        Return state dict for lora weights and the network alphas.
-
-        <Tip warning={true}>
-
-        We support loading A1111 formatted LoRA checkpoints in a limited capacity.
-
-        This function is experimental and might change in the future.
-
-        </Tip>
-
-        Parameters:
-            pretrained_model_name_or_path_or_dict (`str` or `os.PathLike` or `dict`):
-                Can be either:
-
-                    - A string, the *model id* (for example `google/ddpm-celebahq-256`) of a pretrained model hosted on
-                      the Hub.
-                    - A path to a *directory* (for example `./my_model_directory`) containing the model weights saved
-                      with [`ModelMixin.save_pretrained`].
-                    - A [torch state
-                      dict](https://pytorch.org/tutorials/beginner/saving_loading_models.html#what-is-a-state-dict).
-
-            cache_dir (`Union[str, os.PathLike]`, *optional*):
-                Path to a directory where a downloaded pretrained model configuration is cached if the standard cache
-                is not used.
-            force_download (`bool`, *optional*, defaults to `False`):
-                Whether or not to force the (re-)download of the model weights and configuration files, overriding the
-                cached versions if they exist.
-
-            proxies (`Dict[str, str]`, *optional*):
-                A dictionary of proxy servers to use by protocol or endpoint, for example, `{'http': 'foo.bar:3128',
-                'http://hostname': 'foo.bar:4012'}`. The proxies are used on each request.
-            local_files_only (`bool`, *optional*, defaults to `False`):
-                Whether to only load local model weights and configuration files or not. If set to `True`, the model
-                won't be downloaded from the Hub.
-            token (`str` or *bool*, *optional*):
-                The token to use as HTTP bearer authorization for remote files. If `True`, the token generated from
-                `diffusers-cli login` (stored in `~/.huggingface`) is used.
-            revision (`str`, *optional*, defaults to `"main"`):
-                The specific model version to use. It can be a branch name, a tag name, a commit id, or any identifier
-                allowed by Git.
-            subfolder (`str`, *optional*, defaults to `""`):
-                The subfolder location of a model file within a larger model repository on the Hub or locally.
-            weight_name (`str`, *optional*, defaults to None):
-                Name of the serialized state dict file.
-        """
-        # Load the main state dict first which has the LoRA layers for either of
-        # UNet and text encoder or both.
-        cache_dir = kwargs.pop("cache_dir", None)
-        force_download = kwargs.pop("force_download", False)
-        proxies = kwargs.pop("proxies", None)
-        local_files_only = kwargs.pop("local_files_only", None)
-        token = kwargs.pop("token", None)
-        revision = kwargs.pop("revision", None)
-        subfolder = kwargs.pop("subfolder", None)
-        weight_name = kwargs.pop("weight_name", None)
-        unet_config = kwargs.pop("unet_config", None)
-        use_safetensors = kwargs.pop("use_safetensors", None)
-
-        allow_pickle = False
-        if use_safetensors is None:
-            use_safetensors = True
-            allow_pickle = True
-
-        user_agent = {
-            "file_type": "attn_procs_weights",
-            "framework": "pytorch",
-        }
-
-        state_dict = _fetch_state_dict(
-            pretrained_model_name_or_path_or_dict=pretrained_model_name_or_path_or_dict,
-            weight_name=weight_name,
-            use_safetensors=use_safetensors,
-            local_files_only=local_files_only,
-            cache_dir=cache_dir,
-            force_download=force_download,
-            proxies=proxies,
-            token=token,
-            revision=revision,
-            subfolder=subfolder,
-            user_agent=user_agent,
-            allow_pickle=allow_pickle,
-        )
-        is_dora_scale_present = any("dora_scale" in k for k in state_dict)
-        if is_dora_scale_present:
-            warn_msg = "It seems like you are using a DoRA checkpoint that is not compatible in Diffusers at the moment. So, we are going to filter out the keys associated to 'dora_scale` from the state dict. If you think this is a mistake please open an issue https://github.com/huggingface/diffusers/issues/new."
-            logger.warning(warn_msg)
-            state_dict = {k: v for k, v in state_dict.items() if "dora_scale" not in k}
-
-        network_alphas = None
-        # TODO: replace it with a method from `state_dict_utils`
-        if all(
-            (
-                k.startswith("lora_te_")
-                or k.startswith("lora_unet_")
-                or k.startswith("lora_te1_")
-                or k.startswith("lora_te2_")
-            )
-            for k in state_dict.keys()
-        ):
-            # Map SDXL blocks correctly.
-            if unet_config is not None:
-                # use unet config to remap block numbers
-                state_dict = _maybe_map_sgm_blocks_to_diffusers(state_dict, unet_config)
-            state_dict, network_alphas = _convert_non_diffusers_lora_to_diffusers(state_dict)
-
-        return state_dict, network_alphas
-
-    @classmethod
-    def load_lora_into_unet(
-        cls,
-        state_dict,
-        network_alphas,
-        unet,
-        adapter_name=None,
-        _pipeline=None,
-        low_cpu_mem_usage=False,
-        hotswap: bool = False,
-    ):
-        """
-        This will load the LoRA layers specified in `state_dict` into `unet`.
-
-        Parameters:
-            state_dict (`dict`):
-                A standard state dict containing the lora layer parameters. The keys can either be indexed directly
-                into the unet or prefixed with an additional `unet` which can be used to distinguish between text
-                encoder lora layers.
-            network_alphas (`Dict[str, float]`):
-                The value of the network alpha used for stable learning and preventing underflow. This value has the
-                same meaning as the `--network_alpha` option in the kohya-ss trainer script. Refer to [this
-                link](https://github.com/darkstorm2150/sd-scripts/blob/main/docs/train_network_README-en.md#execute-learning).
-            unet (`UNet2DConditionModel`):
-                The UNet model to load the LoRA layers into.
-            adapter_name (`str`, *optional*):
-                Adapter name to be used for referencing the loaded adapter model. If not specified, it will use
-                `default_{i}` where i is the total number of adapters being loaded.
-            low_cpu_mem_usage (`bool`, *optional*):
-                Speed up model loading only loading the pretrained LoRA weights and not initializing the random
-                weights.
-            hotswap (`bool`, *optional*):
-                See [`~loaders.StableDiffusionLoraLoaderMixin.load_lora_weights`].
-        """
-        if not USE_PEFT_BACKEND:
-            raise ValueError("PEFT backend is required for this method.")
-
-        if low_cpu_mem_usage and not is_peft_version(">=", "0.13.1"):
-            raise ValueError(
-                "`low_cpu_mem_usage=True` is not compatible with this `peft` version. Please update it with `pip install -U peft`."
-            )
-
-        # If the serialization format is new (introduced in https://github.com/huggingface/diffusers/pull/2918),
-        # then the `state_dict` keys should have `cls.unet_name` and/or `cls.text_encoder_name` as
-        # their prefixes.
-        logger.info(f"Loading {cls.unet_name}.")
-        unet.load_lora_adapter(
-            state_dict,
-            prefix=cls.unet_name,
-            network_alphas=network_alphas,
-            adapter_name=adapter_name,
-            _pipeline=_pipeline,
-            low_cpu_mem_usage=low_cpu_mem_usage,
-            hotswap=hotswap,
-        )
-
-    @classmethod
-    def load_lora_into_text_encoder(
-        cls,
-        state_dict,
-        network_alphas,
-        text_encoder,
-        prefix=None,
-        lora_scale=1.0,
-        adapter_name=None,
-        _pipeline=None,
-        low_cpu_mem_usage=False,
-        hotswap: bool = False,
-    ):
-        """
-        This will load the LoRA layers specified in `state_dict` into `text_encoder`
-
-        Parameters:
-            state_dict (`dict`):
-                A standard state dict containing the lora layer parameters. The key should be prefixed with an
-                additional `text_encoder` to distinguish between unet lora layers.
-            network_alphas (`Dict[str, float]`):
-                The value of the network alpha used for stable learning and preventing underflow. This value has the
-                same meaning as the `--network_alpha` option in the kohya-ss trainer script. Refer to [this
-                link](https://github.com/darkstorm2150/sd-scripts/blob/main/docs/train_network_README-en.md#execute-learning).
-            text_encoder (`CLIPTextModel`):
-                The text encoder model to load the LoRA layers into.
-            prefix (`str`):
-                Expected prefix of the `text_encoder` in the `state_dict`.
-            lora_scale (`float`):
-                How much to scale the output of the lora linear layer before it is added with the output of the regular
-                lora layer.
-            adapter_name (`str`, *optional*):
-                Adapter name to be used for referencing the loaded adapter model. If not specified, it will use
-                `default_{i}` where i is the total number of adapters being loaded.
-            low_cpu_mem_usage (`bool`, *optional*):
-                Speed up model loading by only loading the pretrained LoRA weights and not initializing the random
-                weights.
-            hotswap (`bool`, *optional*):
-                See [`~loaders.StableDiffusionLoraLoaderMixin.load_lora_weights`].
-        """
-        _load_lora_into_text_encoder(
-            state_dict=state_dict,
-            network_alphas=network_alphas,
-            lora_scale=lora_scale,
-            text_encoder=text_encoder,
-            prefix=prefix,
-            text_encoder_name=cls.text_encoder_name,
-            adapter_name=adapter_name,
-            _pipeline=_pipeline,
-            low_cpu_mem_usage=low_cpu_mem_usage,
-            hotswap=hotswap,
-        )
-
-    @classmethod
-    def save_lora_weights(
-        cls,
-        save_directory: Union[str, os.PathLike],
-        unet_lora_layers: Dict[str, Union[torch.nn.Module, torch.Tensor]] = None,
-        text_encoder_lora_layers: Dict[str, torch.nn.Module] = None,
-        is_main_process: bool = True,
-        weight_name: str = None,
-        save_function: Callable = None,
-        safe_serialization: bool = True,
-    ):
-        r"""
-        Save the LoRA parameters corresponding to the UNet and text encoder.
-
-        Arguments:
-            save_directory (`str` or `os.PathLike`):
-                Directory to save LoRA parameters to. Will be created if it doesn't exist.
-            unet_lora_layers (`Dict[str, torch.nn.Module]` or `Dict[str, torch.Tensor]`):
-                State dict of the LoRA layers corresponding to the `unet`.
-            text_encoder_lora_layers (`Dict[str, torch.nn.Module]` or `Dict[str, torch.Tensor]`):
-                State dict of the LoRA layers corresponding to the `text_encoder`. Must explicitly pass the text
-                encoder LoRA state dict because it comes from 🤗 Transformers.
-            is_main_process (`bool`, *optional*, defaults to `True`):
-                Whether the process calling this is the main process or not. Useful during distributed training and you
-                need to call this function on all processes. In this case, set `is_main_process=True` only on the main
-                process to avoid race conditions.
-            save_function (`Callable`):
-                The function to use to save the state dictionary. Useful during distributed training when you need to
-                replace `torch.save` with another method. Can be configured with the environment variable
-                `DIFFUSERS_SAVE_MODE`.
-            safe_serialization (`bool`, *optional*, defaults to `True`):
-                Whether to save the model using `safetensors` or the traditional PyTorch way with `pickle`.
-        """
-        state_dict = {}
-
-        if not (unet_lora_layers or text_encoder_lora_layers):
-            raise ValueError("You must pass at least one of `unet_lora_layers` and `text_encoder_lora_layers`.")
-
-        if unet_lora_layers:
-            state_dict.update(cls.pack_weights(unet_lora_layers, cls.unet_name))
-
-        if text_encoder_lora_layers:
-            state_dict.update(cls.pack_weights(text_encoder_lora_layers, cls.text_encoder_name))
-
-        # Save the model
-        cls.write_lora_layers(
-            state_dict=state_dict,
-            save_directory=save_directory,
-            is_main_process=is_main_process,
-            weight_name=weight_name,
-            save_function=save_function,
-            safe_serialization=safe_serialization,
-        )
-
-    def fuse_lora(
-        self,
-        components: List[str] = ["unet", "text_encoder"],
-        lora_scale: float = 1.0,
-        safe_fusing: bool = False,
-        adapter_names: Optional[List[str]] = None,
-        **kwargs,
-    ):
-        r"""
-        Fuses the LoRA parameters into the original parameters of the corresponding blocks.
-
-        <Tip warning={true}>
-
-        This is an experimental API.
-
-        </Tip>
-
-        Args:
-            components: (`List[str]`): List of LoRA-injectable components to fuse the LoRAs into.
-            lora_scale (`float`, defaults to 1.0):
-                Controls how much to influence the outputs with the LoRA parameters.
-            safe_fusing (`bool`, defaults to `False`):
-                Whether to check fused weights for NaN values before fusing and if values are NaN not fusing them.
-            adapter_names (`List[str]`, *optional*):
-                Adapter names to be used for fusing. If nothing is passed, all active adapters will be fused.
-
-        Example:
-
-        ```py
-        from diffusers import DiffusionPipeline
-        import torch
-
-        pipeline = DiffusionPipeline.from_pretrained(
-            "stabilityai/stable-diffusion-xl-base-1.0", torch_dtype=torch.float16
-        ).to("cuda")
-        pipeline.load_lora_weights("nerijs/pixel-art-xl", weight_name="pixel-art-xl.safetensors", adapter_name="pixel")
-        pipeline.fuse_lora(lora_scale=0.7)
-        ```
-        """
-        super().fuse_lora(
-            components=components,
-            lora_scale=lora_scale,
-            safe_fusing=safe_fusing,
-            adapter_names=adapter_names,
-            **kwargs,
-        )
-
-    def unfuse_lora(self, components: List[str] = ["unet", "text_encoder"], **kwargs):
-        r"""
-        Reverses the effect of
-        [`pipe.fuse_lora()`](https://huggingface.co/docs/diffusers/main/en/api/loaders#diffusers.loaders.LoraBaseMixin.fuse_lora).
-
-        <Tip warning={true}>
-
-        This is an experimental API.
-
-        </Tip>
-
-        Args:
-            components (`List[str]`): List of LoRA-injectable components to unfuse LoRA from.
-            unfuse_unet (`bool`, defaults to `True`): Whether to unfuse the UNet LoRA parameters.
-            unfuse_text_encoder (`bool`, defaults to `True`):
-                Whether to unfuse the text encoder LoRA parameters. If the text encoder wasn't monkey-patched with the
-                LoRA parameters then it won't have any effect.
-        """
-        super().unfuse_lora(components=components, **kwargs)
-
-
-class StableDiffusionXLLoraLoaderMixin(LoraBaseMixin):
-    r"""
-    Load LoRA layers into Stable Diffusion XL [`UNet2DConditionModel`],
-    [`CLIPTextModel`](https://huggingface.co/docs/transformers/model_doc/clip#transformers.CLIPTextModel), and
-    [`CLIPTextModelWithProjection`](https://huggingface.co/docs/transformers/model_doc/clip#transformers.CLIPTextModelWithProjection).
-    """
-
-    _lora_loadable_modules = ["unet", "text_encoder", "text_encoder_2"]
-    unet_name = UNET_NAME
-    text_encoder_name = TEXT_ENCODER_NAME
-
-    def load_lora_weights(
-        self,
-        pretrained_model_name_or_path_or_dict: Union[str, Dict[str, torch.Tensor]],
-        adapter_name: Optional[str] = None,
-        hotswap: bool = False,
-        **kwargs,
-    ):
-        """
-        Load LoRA weights specified in `pretrained_model_name_or_path_or_dict` into `self.unet` and
-        `self.text_encoder`.
-
-        All kwargs are forwarded to `self.lora_state_dict`.
-
-        See [`~loaders.StableDiffusionLoraLoaderMixin.lora_state_dict`] for more details on how the state dict is
-        loaded.
-
-        See [`~loaders.StableDiffusionLoraLoaderMixin.load_lora_into_unet`] for more details on how the state dict is
-        loaded into `self.unet`.
-
-        See [`~loaders.StableDiffusionLoraLoaderMixin.load_lora_into_text_encoder`] for more details on how the state
-        dict is loaded into `self.text_encoder`.
-
-        Parameters:
-            pretrained_model_name_or_path_or_dict (`str` or `os.PathLike` or `dict`):
-                See [`~loaders.StableDiffusionLoraLoaderMixin.lora_state_dict`].
-            adapter_name (`str`, *optional*):
-                Adapter name to be used for referencing the loaded adapter model. If not specified, it will use
-                `default_{i}` where i is the total number of adapters being loaded.
-            low_cpu_mem_usage (`bool`, *optional*):
-                Speed up model loading by only loading the pretrained LoRA weights and not initializing the random
-                weights.
-            hotswap (`bool`, *optional*):
-                See [`~loaders.StableDiffusionLoraLoaderMixin.load_lora_weights`].
-            kwargs (`dict`, *optional*):
-                See [`~loaders.StableDiffusionLoraLoaderMixin.lora_state_dict`].
-        """
-        if not USE_PEFT_BACKEND:
-            raise ValueError("PEFT backend is required for this method.")
-
-        low_cpu_mem_usage = kwargs.pop("low_cpu_mem_usage", _LOW_CPU_MEM_USAGE_DEFAULT_LORA)
-        if low_cpu_mem_usage and not is_peft_version(">=", "0.13.1"):
-            raise ValueError(
-                "`low_cpu_mem_usage=True` is not compatible with this `peft` version. Please update it with `pip install -U peft`."
-            )
-
-        # We could have accessed the unet config from `lora_state_dict()` too. We pass
-        # it here explicitly to be able to tell that it's coming from an SDXL
-        # pipeline.
-
-        # if a dict is passed, copy it instead of modifying it inplace
-        if isinstance(pretrained_model_name_or_path_or_dict, dict):
-            pretrained_model_name_or_path_or_dict = pretrained_model_name_or_path_or_dict.copy()
-
-        # First, ensure that the checkpoint is a compatible one and can be successfully loaded.
-        state_dict, network_alphas = self.lora_state_dict(
-            pretrained_model_name_or_path_or_dict,
-            unet_config=self.unet.config,
-            **kwargs,
-        )
-
-        is_correct_format = all("lora" in key for key in state_dict.keys())
-        if not is_correct_format:
-            raise ValueError("Invalid LoRA checkpoint.")
-
-        self.load_lora_into_unet(
-            state_dict,
-            network_alphas=network_alphas,
-            unet=self.unet,
-            adapter_name=adapter_name,
-            _pipeline=self,
-            low_cpu_mem_usage=low_cpu_mem_usage,
-            hotswap=hotswap,
-        )
-        self.load_lora_into_text_encoder(
-            state_dict,
-            network_alphas=network_alphas,
-            text_encoder=self.text_encoder,
-            prefix=self.text_encoder_name,
-            lora_scale=self.lora_scale,
-            adapter_name=adapter_name,
-            _pipeline=self,
-            low_cpu_mem_usage=low_cpu_mem_usage,
-            hotswap=hotswap,
-        )
-        self.load_lora_into_text_encoder(
-            state_dict,
-            network_alphas=network_alphas,
-            text_encoder=self.text_encoder_2,
-            prefix=f"{self.text_encoder_name}_2",
-            lora_scale=self.lora_scale,
-            adapter_name=adapter_name,
-            _pipeline=self,
-            low_cpu_mem_usage=low_cpu_mem_usage,
-            hotswap=hotswap,
-        )
-
-    @classmethod
-    @validate_hf_hub_args
-    # Copied from diffusers.loaders.lora_pipeline.StableDiffusionLoraLoaderMixin.lora_state_dict
-    def lora_state_dict(
-        cls,
-        pretrained_model_name_or_path_or_dict: Union[str, Dict[str, torch.Tensor]],
-        **kwargs,
-    ):
-        r"""
-        Return state dict for lora weights and the network alphas.
-
-        <Tip warning={true}>
-
-        We support loading A1111 formatted LoRA checkpoints in a limited capacity.
-
-        This function is experimental and might change in the future.
-
-        </Tip>
-
-        Parameters:
-            pretrained_model_name_or_path_or_dict (`str` or `os.PathLike` or `dict`):
-                Can be either:
-
-                    - A string, the *model id* (for example `google/ddpm-celebahq-256`) of a pretrained model hosted on
-                      the Hub.
-                    - A path to a *directory* (for example `./my_model_directory`) containing the model weights saved
-                      with [`ModelMixin.save_pretrained`].
-                    - A [torch state
-                      dict](https://pytorch.org/tutorials/beginner/saving_loading_models.html#what-is-a-state-dict).
-
-            cache_dir (`Union[str, os.PathLike]`, *optional*):
-                Path to a directory where a downloaded pretrained model configuration is cached if the standard cache
-                is not used.
-            force_download (`bool`, *optional*, defaults to `False`):
-                Whether or not to force the (re-)download of the model weights and configuration files, overriding the
-                cached versions if they exist.
-
-            proxies (`Dict[str, str]`, *optional*):
-                A dictionary of proxy servers to use by protocol or endpoint, for example, `{'http': 'foo.bar:3128',
-                'http://hostname': 'foo.bar:4012'}`. The proxies are used on each request.
-            local_files_only (`bool`, *optional*, defaults to `False`):
-                Whether to only load local model weights and configuration files or not. If set to `True`, the model
-                won't be downloaded from the Hub.
-            token (`str` or *bool*, *optional*):
-                The token to use as HTTP bearer authorization for remote files. If `True`, the token generated from
-                `diffusers-cli login` (stored in `~/.huggingface`) is used.
-            revision (`str`, *optional*, defaults to `"main"`):
-                The specific model version to use. It can be a branch name, a tag name, a commit id, or any identifier
-                allowed by Git.
-            subfolder (`str`, *optional*, defaults to `""`):
-                The subfolder location of a model file within a larger model repository on the Hub or locally.
-            weight_name (`str`, *optional*, defaults to None):
-                Name of the serialized state dict file.
-        """
-        # Load the main state dict first which has the LoRA layers for either of
-        # UNet and text encoder or both.
-        cache_dir = kwargs.pop("cache_dir", None)
-        force_download = kwargs.pop("force_download", False)
-        proxies = kwargs.pop("proxies", None)
-        local_files_only = kwargs.pop("local_files_only", None)
-        token = kwargs.pop("token", None)
-        revision = kwargs.pop("revision", None)
-        subfolder = kwargs.pop("subfolder", None)
-        weight_name = kwargs.pop("weight_name", None)
-        unet_config = kwargs.pop("unet_config", None)
-        use_safetensors = kwargs.pop("use_safetensors", None)
-
-        allow_pickle = False
-        if use_safetensors is None:
-            use_safetensors = True
-            allow_pickle = True
-
-        user_agent = {
-            "file_type": "attn_procs_weights",
-            "framework": "pytorch",
-        }
-
-        state_dict = _fetch_state_dict(
-            pretrained_model_name_or_path_or_dict=pretrained_model_name_or_path_or_dict,
-            weight_name=weight_name,
-            use_safetensors=use_safetensors,
-            local_files_only=local_files_only,
-            cache_dir=cache_dir,
-            force_download=force_download,
-            proxies=proxies,
-            token=token,
-            revision=revision,
-            subfolder=subfolder,
-            user_agent=user_agent,
-            allow_pickle=allow_pickle,
-        )
-        is_dora_scale_present = any("dora_scale" in k for k in state_dict)
-        if is_dora_scale_present:
-            warn_msg = "It seems like you are using a DoRA checkpoint that is not compatible in Diffusers at the moment. So, we are going to filter out the keys associated to 'dora_scale` from the state dict. If you think this is a mistake please open an issue https://github.com/huggingface/diffusers/issues/new."
-            logger.warning(warn_msg)
-            state_dict = {k: v for k, v in state_dict.items() if "dora_scale" not in k}
-
-        network_alphas = None
-        # TODO: replace it with a method from `state_dict_utils`
-        if all(
-            (
-                k.startswith("lora_te_")
-                or k.startswith("lora_unet_")
-                or k.startswith("lora_te1_")
-                or k.startswith("lora_te2_")
-            )
-            for k in state_dict.keys()
-        ):
-            # Map SDXL blocks correctly.
-            if unet_config is not None:
-                # use unet config to remap block numbers
-                state_dict = _maybe_map_sgm_blocks_to_diffusers(state_dict, unet_config)
-            state_dict, network_alphas = _convert_non_diffusers_lora_to_diffusers(state_dict)
-
-        return state_dict, network_alphas
-
-    @classmethod
-    # Copied from diffusers.loaders.lora_pipeline.StableDiffusionLoraLoaderMixin.load_lora_into_unet
-    def load_lora_into_unet(
-        cls,
-        state_dict,
-        network_alphas,
-        unet,
-        adapter_name=None,
-        _pipeline=None,
-        low_cpu_mem_usage=False,
-        hotswap: bool = False,
-    ):
-        """
-        This will load the LoRA layers specified in `state_dict` into `unet`.
-
-        Parameters:
-            state_dict (`dict`):
-                A standard state dict containing the lora layer parameters. The keys can either be indexed directly
-                into the unet or prefixed with an additional `unet` which can be used to distinguish between text
-                encoder lora layers.
-            network_alphas (`Dict[str, float]`):
-                The value of the network alpha used for stable learning and preventing underflow. This value has the
-                same meaning as the `--network_alpha` option in the kohya-ss trainer script. Refer to [this
-                link](https://github.com/darkstorm2150/sd-scripts/blob/main/docs/train_network_README-en.md#execute-learning).
-            unet (`UNet2DConditionModel`):
-                The UNet model to load the LoRA layers into.
-            adapter_name (`str`, *optional*):
-                Adapter name to be used for referencing the loaded adapter model. If not specified, it will use
-                `default_{i}` where i is the total number of adapters being loaded.
-            low_cpu_mem_usage (`bool`, *optional*):
-                Speed up model loading only loading the pretrained LoRA weights and not initializing the random
-                weights.
-            hotswap (`bool`, *optional*):
-                See [`~loaders.StableDiffusionLoraLoaderMixin.load_lora_weights`].
-        """
-        if not USE_PEFT_BACKEND:
-            raise ValueError("PEFT backend is required for this method.")
-
-        if low_cpu_mem_usage and not is_peft_version(">=", "0.13.1"):
-            raise ValueError(
-                "`low_cpu_mem_usage=True` is not compatible with this `peft` version. Please update it with `pip install -U peft`."
-            )
-
-        # If the serialization format is new (introduced in https://github.com/huggingface/diffusers/pull/2918),
-        # then the `state_dict` keys should have `cls.unet_name` and/or `cls.text_encoder_name` as
-        # their prefixes.
-        logger.info(f"Loading {cls.unet_name}.")
-        unet.load_lora_adapter(
-            state_dict,
-            prefix=cls.unet_name,
-            network_alphas=network_alphas,
-            adapter_name=adapter_name,
-            _pipeline=_pipeline,
-            low_cpu_mem_usage=low_cpu_mem_usage,
-            hotswap=hotswap,
-        )
-
-    @classmethod
-    # Copied from diffusers.loaders.lora_pipeline.StableDiffusionLoraLoaderMixin.load_lora_into_text_encoder
-    def load_lora_into_text_encoder(
-        cls,
-        state_dict,
-        network_alphas,
-        text_encoder,
-        prefix=None,
-        lora_scale=1.0,
-        adapter_name=None,
-        _pipeline=None,
-        low_cpu_mem_usage=False,
-        hotswap: bool = False,
-    ):
-        """
-        This will load the LoRA layers specified in `state_dict` into `text_encoder`
-
-        Parameters:
-            state_dict (`dict`):
-                A standard state dict containing the lora layer parameters. The key should be prefixed with an
-                additional `text_encoder` to distinguish between unet lora layers.
-            network_alphas (`Dict[str, float]`):
-                The value of the network alpha used for stable learning and preventing underflow. This value has the
-                same meaning as the `--network_alpha` option in the kohya-ss trainer script. Refer to [this
-                link](https://github.com/darkstorm2150/sd-scripts/blob/main/docs/train_network_README-en.md#execute-learning).
-            text_encoder (`CLIPTextModel`):
-                The text encoder model to load the LoRA layers into.
-            prefix (`str`):
-                Expected prefix of the `text_encoder` in the `state_dict`.
-            lora_scale (`float`):
-                How much to scale the output of the lora linear layer before it is added with the output of the regular
-                lora layer.
-            adapter_name (`str`, *optional*):
-                Adapter name to be used for referencing the loaded adapter model. If not specified, it will use
-                `default_{i}` where i is the total number of adapters being loaded.
-            low_cpu_mem_usage (`bool`, *optional*):
-                Speed up model loading by only loading the pretrained LoRA weights and not initializing the random
-                weights.
-            hotswap (`bool`, *optional*):
-                See [`~loaders.StableDiffusionLoraLoaderMixin.load_lora_weights`].
-        """
-        _load_lora_into_text_encoder(
-            state_dict=state_dict,
-            network_alphas=network_alphas,
-            lora_scale=lora_scale,
-            text_encoder=text_encoder,
-            prefix=prefix,
-            text_encoder_name=cls.text_encoder_name,
-            adapter_name=adapter_name,
-            _pipeline=_pipeline,
-            low_cpu_mem_usage=low_cpu_mem_usage,
-            hotswap=hotswap,
-        )
-
-    @classmethod
-    def save_lora_weights(
-        cls,
-        save_directory: Union[str, os.PathLike],
-        unet_lora_layers: Dict[str, Union[torch.nn.Module, torch.Tensor]] = None,
-        text_encoder_lora_layers: Dict[str, Union[torch.nn.Module, torch.Tensor]] = None,
-        text_encoder_2_lora_layers: Dict[str, Union[torch.nn.Module, torch.Tensor]] = None,
-        is_main_process: bool = True,
-        weight_name: str = None,
-        save_function: Callable = None,
-        safe_serialization: bool = True,
-    ):
-        r"""
-        Save the LoRA parameters corresponding to the UNet and text encoder.
-
-        Arguments:
-            save_directory (`str` or `os.PathLike`):
-                Directory to save LoRA parameters to. Will be created if it doesn't exist.
-            unet_lora_layers (`Dict[str, torch.nn.Module]` or `Dict[str, torch.Tensor]`):
-                State dict of the LoRA layers corresponding to the `unet`.
-            text_encoder_lora_layers (`Dict[str, torch.nn.Module]` or `Dict[str, torch.Tensor]`):
-                State dict of the LoRA layers corresponding to the `text_encoder`. Must explicitly pass the text
-                encoder LoRA state dict because it comes from 🤗 Transformers.
-            text_encoder_2_lora_layers (`Dict[str, torch.nn.Module]` or `Dict[str, torch.Tensor]`):
-                State dict of the LoRA layers corresponding to the `text_encoder_2`. Must explicitly pass the text
-                encoder LoRA state dict because it comes from 🤗 Transformers.
-            is_main_process (`bool`, *optional*, defaults to `True`):
-                Whether the process calling this is the main process or not. Useful during distributed training and you
-                need to call this function on all processes. In this case, set `is_main_process=True` only on the main
-                process to avoid race conditions.
-            save_function (`Callable`):
-                The function to use to save the state dictionary. Useful during distributed training when you need to
-                replace `torch.save` with another method. Can be configured with the environment variable
-                `DIFFUSERS_SAVE_MODE`.
-            safe_serialization (`bool`, *optional*, defaults to `True`):
-                Whether to save the model using `safetensors` or the traditional PyTorch way with `pickle`.
-        """
-        state_dict = {}
-
-        if not (unet_lora_layers or text_encoder_lora_layers or text_encoder_2_lora_layers):
-            raise ValueError(
-                "You must pass at least one of `unet_lora_layers`, `text_encoder_lora_layers`, `text_encoder_2_lora_layers`."
-            )
-
-        if unet_lora_layers:
-            state_dict.update(cls.pack_weights(unet_lora_layers, cls.unet_name))
-
-        if text_encoder_lora_layers:
-            state_dict.update(cls.pack_weights(text_encoder_lora_layers, "text_encoder"))
-
-        if text_encoder_2_lora_layers:
-            state_dict.update(cls.pack_weights(text_encoder_2_lora_layers, "text_encoder_2"))
-
-        cls.write_lora_layers(
-            state_dict=state_dict,
-            save_directory=save_directory,
-            is_main_process=is_main_process,
-            weight_name=weight_name,
-            save_function=save_function,
-            safe_serialization=safe_serialization,
-        )
->>>>>>> 3da98e7e
-
-
-<<<<<<< HEAD
 class StableDiffusionLoraLoaderMixin(StableDiffusionLoraLoaderMixin):
     def __init__(self, *args, **kwargs):
         deprecation_message = "Importing `StableDiffusionLoraLoaderMixin` from diffusers.loaders.lora_pipeline has been deprecated. Please use `from diffusers.loaders.lora.lora_pipeline import StableDiffusionLoraLoaderMixin` instead."
         deprecate("diffusers.loaders.lora_pipeline.StableDiffusionLoraLoaderMixin", "0.36", deprecation_message)
         super().__init__(*args, **kwargs)
-=======
-        <Tip warning={true}>
-
-        This is an experimental API.
-
-        </Tip>
-
-        Args:
-            components: (`List[str]`): List of LoRA-injectable components to fuse the LoRAs into.
-            lora_scale (`float`, defaults to 1.0):
-                Controls how much to influence the outputs with the LoRA parameters.
-            safe_fusing (`bool`, defaults to `False`):
-                Whether to check fused weights for NaN values before fusing and if values are NaN not fusing them.
-            adapter_names (`List[str]`, *optional*):
-                Adapter names to be used for fusing. If nothing is passed, all active adapters will be fused.
-
-        Example:
-
-        ```py
-        from diffusers import DiffusionPipeline
-        import torch
-
-        pipeline = DiffusionPipeline.from_pretrained(
-            "stabilityai/stable-diffusion-xl-base-1.0", torch_dtype=torch.float16
-        ).to("cuda")
-        pipeline.load_lora_weights("nerijs/pixel-art-xl", weight_name="pixel-art-xl.safetensors", adapter_name="pixel")
-        pipeline.fuse_lora(lora_scale=0.7)
-        ```
-        """
-        super().fuse_lora(
-            components=components,
-            lora_scale=lora_scale,
-            safe_fusing=safe_fusing,
-            adapter_names=adapter_names,
-            **kwargs,
-        )
-
-    def unfuse_lora(self, components: List[str] = ["unet", "text_encoder", "text_encoder_2"], **kwargs):
-        r"""
-        Reverses the effect of
-        [`pipe.fuse_lora()`](https://huggingface.co/docs/diffusers/main/en/api/loaders#diffusers.loaders.LoraBaseMixin.fuse_lora).
-
-        <Tip warning={true}>
-
-        This is an experimental API.
-
-        </Tip>
-
-        Args:
-            components (`List[str]`): List of LoRA-injectable components to unfuse LoRA from.
-            unfuse_unet (`bool`, defaults to `True`): Whether to unfuse the UNet LoRA parameters.
-            unfuse_text_encoder (`bool`, defaults to `True`):
-                Whether to unfuse the text encoder LoRA parameters. If the text encoder wasn't monkey-patched with the
-                LoRA parameters then it won't have any effect.
-        """
-        super().unfuse_lora(components=components, **kwargs)
-
-
-class SD3LoraLoaderMixin(LoraBaseMixin):
-    r"""
-    Load LoRA layers into [`SD3Transformer2DModel`],
-    [`CLIPTextModel`](https://huggingface.co/docs/transformers/model_doc/clip#transformers.CLIPTextModel), and
-    [`CLIPTextModelWithProjection`](https://huggingface.co/docs/transformers/model_doc/clip#transformers.CLIPTextModelWithProjection).
-
-    Specific to [`StableDiffusion3Pipeline`].
-    """
-
-    _lora_loadable_modules = ["transformer", "text_encoder", "text_encoder_2"]
-    transformer_name = TRANSFORMER_NAME
-    text_encoder_name = TEXT_ENCODER_NAME
-
-    @classmethod
-    @validate_hf_hub_args
-    def lora_state_dict(
-        cls,
-        pretrained_model_name_or_path_or_dict: Union[str, Dict[str, torch.Tensor]],
-        **kwargs,
-    ):
-        r"""
-        Return state dict for lora weights and the network alphas.
-
-        <Tip warning={true}>
-
-        We support loading A1111 formatted LoRA checkpoints in a limited capacity.
-
-        This function is experimental and might change in the future.
-
-        </Tip>
-
-        Parameters:
-            pretrained_model_name_or_path_or_dict (`str` or `os.PathLike` or `dict`):
-                Can be either:
-
-                    - A string, the *model id* (for example `google/ddpm-celebahq-256`) of a pretrained model hosted on
-                      the Hub.
-                    - A path to a *directory* (for example `./my_model_directory`) containing the model weights saved
-                      with [`ModelMixin.save_pretrained`].
-                    - A [torch state
-                      dict](https://pytorch.org/tutorials/beginner/saving_loading_models.html#what-is-a-state-dict).
-
-            cache_dir (`Union[str, os.PathLike]`, *optional*):
-                Path to a directory where a downloaded pretrained model configuration is cached if the standard cache
-                is not used.
-            force_download (`bool`, *optional*, defaults to `False`):
-                Whether or not to force the (re-)download of the model weights and configuration files, overriding the
-                cached versions if they exist.
-
-            proxies (`Dict[str, str]`, *optional*):
-                A dictionary of proxy servers to use by protocol or endpoint, for example, `{'http': 'foo.bar:3128',
-                'http://hostname': 'foo.bar:4012'}`. The proxies are used on each request.
-            local_files_only (`bool`, *optional*, defaults to `False`):
-                Whether to only load local model weights and configuration files or not. If set to `True`, the model
-                won't be downloaded from the Hub.
-            token (`str` or *bool*, *optional*):
-                The token to use as HTTP bearer authorization for remote files. If `True`, the token generated from
-                `diffusers-cli login` (stored in `~/.huggingface`) is used.
-            revision (`str`, *optional*, defaults to `"main"`):
-                The specific model version to use. It can be a branch name, a tag name, a commit id, or any identifier
-                allowed by Git.
-            subfolder (`str`, *optional*, defaults to `""`):
-                The subfolder location of a model file within a larger model repository on the Hub or locally.
-
-        """
-        # Load the main state dict first which has the LoRA layers for either of
-        # transformer and text encoder or both.
-        cache_dir = kwargs.pop("cache_dir", None)
-        force_download = kwargs.pop("force_download", False)
-        proxies = kwargs.pop("proxies", None)
-        local_files_only = kwargs.pop("local_files_only", None)
-        token = kwargs.pop("token", None)
-        revision = kwargs.pop("revision", None)
-        subfolder = kwargs.pop("subfolder", None)
-        weight_name = kwargs.pop("weight_name", None)
-        use_safetensors = kwargs.pop("use_safetensors", None)
-
-        allow_pickle = False
-        if use_safetensors is None:
-            use_safetensors = True
-            allow_pickle = True
-
-        user_agent = {
-            "file_type": "attn_procs_weights",
-            "framework": "pytorch",
-        }
-
-        state_dict = _fetch_state_dict(
-            pretrained_model_name_or_path_or_dict=pretrained_model_name_or_path_or_dict,
-            weight_name=weight_name,
-            use_safetensors=use_safetensors,
-            local_files_only=local_files_only,
-            cache_dir=cache_dir,
-            force_download=force_download,
-            proxies=proxies,
-            token=token,
-            revision=revision,
-            subfolder=subfolder,
-            user_agent=user_agent,
-            allow_pickle=allow_pickle,
-        )
-
-        is_dora_scale_present = any("dora_scale" in k for k in state_dict)
-        if is_dora_scale_present:
-            warn_msg = "It seems like you are using a DoRA checkpoint that is not compatible in Diffusers at the moment. So, we are going to filter out the keys associated to 'dora_scale` from the state dict. If you think this is a mistake please open an issue https://github.com/huggingface/diffusers/issues/new."
-            logger.warning(warn_msg)
-            state_dict = {k: v for k, v in state_dict.items() if "dora_scale" not in k}
-
-        return state_dict
-
-    def load_lora_weights(
-        self,
-        pretrained_model_name_or_path_or_dict: Union[str, Dict[str, torch.Tensor]],
-        adapter_name=None,
-        hotswap: bool = False,
-        **kwargs,
-    ):
-        """
-        Load LoRA weights specified in `pretrained_model_name_or_path_or_dict` into `self.unet` and
-        `self.text_encoder`.
-
-        All kwargs are forwarded to `self.lora_state_dict`.
-
-        See [`~loaders.StableDiffusionLoraLoaderMixin.lora_state_dict`] for more details on how the state dict is
-        loaded.
-
-        See [`~loaders.StableDiffusionLoraLoaderMixin.load_lora_into_transformer`] for more details on how the state
-        dict is loaded into `self.transformer`.
-
-        Parameters:
-            pretrained_model_name_or_path_or_dict (`str` or `os.PathLike` or `dict`):
-                See [`~loaders.StableDiffusionLoraLoaderMixin.lora_state_dict`].
-            adapter_name (`str`, *optional*):
-                Adapter name to be used for referencing the loaded adapter model. If not specified, it will use
-                `default_{i}` where i is the total number of adapters being loaded.
-            low_cpu_mem_usage (`bool`, *optional*):
-                Speed up model loading by only loading the pretrained LoRA weights and not initializing the random
-                weights.
-            hotswap (`bool`, *optional*):
-                See [`~loaders.StableDiffusionLoraLoaderMixin.load_lora_weights`].
-            kwargs (`dict`, *optional*):
-                See [`~loaders.StableDiffusionLoraLoaderMixin.lora_state_dict`].
-        """
-        if not USE_PEFT_BACKEND:
-            raise ValueError("PEFT backend is required for this method.")
-
-        low_cpu_mem_usage = kwargs.pop("low_cpu_mem_usage", _LOW_CPU_MEM_USAGE_DEFAULT_LORA)
-        if low_cpu_mem_usage and is_peft_version("<", "0.13.0"):
-            raise ValueError(
-                "`low_cpu_mem_usage=True` is not compatible with this `peft` version. Please update it with `pip install -U peft`."
-            )
-
-        # if a dict is passed, copy it instead of modifying it inplace
-        if isinstance(pretrained_model_name_or_path_or_dict, dict):
-            pretrained_model_name_or_path_or_dict = pretrained_model_name_or_path_or_dict.copy()
-
-        # First, ensure that the checkpoint is a compatible one and can be successfully loaded.
-        state_dict = self.lora_state_dict(pretrained_model_name_or_path_or_dict, **kwargs)
-
-        is_correct_format = all("lora" in key for key in state_dict.keys())
-        if not is_correct_format:
-            raise ValueError("Invalid LoRA checkpoint.")
-
-        self.load_lora_into_transformer(
-            state_dict,
-            transformer=getattr(self, self.transformer_name) if not hasattr(self, "transformer") else self.transformer,
-            adapter_name=adapter_name,
-            _pipeline=self,
-            low_cpu_mem_usage=low_cpu_mem_usage,
-            hotswap=hotswap,
-        )
-        self.load_lora_into_text_encoder(
-            state_dict,
-            network_alphas=None,
-            text_encoder=self.text_encoder,
-            prefix=self.text_encoder_name,
-            lora_scale=self.lora_scale,
-            adapter_name=adapter_name,
-            _pipeline=self,
-            low_cpu_mem_usage=low_cpu_mem_usage,
-            hotswap=hotswap,
-        )
-        self.load_lora_into_text_encoder(
-            state_dict,
-            network_alphas=None,
-            text_encoder=self.text_encoder_2,
-            prefix=f"{self.text_encoder_name}_2",
-            lora_scale=self.lora_scale,
-            adapter_name=adapter_name,
-            _pipeline=self,
-            low_cpu_mem_usage=low_cpu_mem_usage,
-            hotswap=hotswap,
-        )
-
-    @classmethod
-    def load_lora_into_transformer(
-        cls, state_dict, transformer, adapter_name=None, _pipeline=None, low_cpu_mem_usage=False, hotswap: bool = False
-    ):
-        """
-        This will load the LoRA layers specified in `state_dict` into `transformer`.
-
-        Parameters:
-            state_dict (`dict`):
-                A standard state dict containing the lora layer parameters. The keys can either be indexed directly
-                into the unet or prefixed with an additional `unet` which can be used to distinguish between text
-                encoder lora layers.
-            transformer (`SD3Transformer2DModel`):
-                The Transformer model to load the LoRA layers into.
-            adapter_name (`str`, *optional*):
-                Adapter name to be used for referencing the loaded adapter model. If not specified, it will use
-                `default_{i}` where i is the total number of adapters being loaded.
-            low_cpu_mem_usage (`bool`, *optional*):
-                Speed up model loading by only loading the pretrained LoRA weights and not initializing the random
-                weights.
-            hotswap (`bool`, *optional*):
-                See [`~loaders.StableDiffusionLoraLoaderMixin.load_lora_weights`].
-        """
-        if low_cpu_mem_usage and is_peft_version("<", "0.13.0"):
-            raise ValueError(
-                "`low_cpu_mem_usage=True` is not compatible with this `peft` version. Please update it with `pip install -U peft`."
-            )
-
-        # Load the layers corresponding to transformer.
-        logger.info(f"Loading {cls.transformer_name}.")
-        transformer.load_lora_adapter(
-            state_dict,
-            network_alphas=None,
-            adapter_name=adapter_name,
-            _pipeline=_pipeline,
-            low_cpu_mem_usage=low_cpu_mem_usage,
-            hotswap=hotswap,
-        )
-
-    @classmethod
-    # Copied from diffusers.loaders.lora_pipeline.StableDiffusionLoraLoaderMixin.load_lora_into_text_encoder
-    def load_lora_into_text_encoder(
-        cls,
-        state_dict,
-        network_alphas,
-        text_encoder,
-        prefix=None,
-        lora_scale=1.0,
-        adapter_name=None,
-        _pipeline=None,
-        low_cpu_mem_usage=False,
-        hotswap: bool = False,
-    ):
-        """
-        This will load the LoRA layers specified in `state_dict` into `text_encoder`
-
-        Parameters:
-            state_dict (`dict`):
-                A standard state dict containing the lora layer parameters. The key should be prefixed with an
-                additional `text_encoder` to distinguish between unet lora layers.
-            network_alphas (`Dict[str, float]`):
-                The value of the network alpha used for stable learning and preventing underflow. This value has the
-                same meaning as the `--network_alpha` option in the kohya-ss trainer script. Refer to [this
-                link](https://github.com/darkstorm2150/sd-scripts/blob/main/docs/train_network_README-en.md#execute-learning).
-            text_encoder (`CLIPTextModel`):
-                The text encoder model to load the LoRA layers into.
-            prefix (`str`):
-                Expected prefix of the `text_encoder` in the `state_dict`.
-            lora_scale (`float`):
-                How much to scale the output of the lora linear layer before it is added with the output of the regular
-                lora layer.
-            adapter_name (`str`, *optional*):
-                Adapter name to be used for referencing the loaded adapter model. If not specified, it will use
-                `default_{i}` where i is the total number of adapters being loaded.
-            low_cpu_mem_usage (`bool`, *optional*):
-                Speed up model loading by only loading the pretrained LoRA weights and not initializing the random
-                weights.
-            hotswap (`bool`, *optional*):
-                See [`~loaders.StableDiffusionLoraLoaderMixin.load_lora_weights`].
-        """
-        _load_lora_into_text_encoder(
-            state_dict=state_dict,
-            network_alphas=network_alphas,
-            lora_scale=lora_scale,
-            text_encoder=text_encoder,
-            prefix=prefix,
-            text_encoder_name=cls.text_encoder_name,
-            adapter_name=adapter_name,
-            _pipeline=_pipeline,
-            low_cpu_mem_usage=low_cpu_mem_usage,
-            hotswap=hotswap,
-        )
-
-    @classmethod
-    # Copied from diffusers.loaders.lora_pipeline.StableDiffusionXLLoraLoaderMixin.save_lora_weights with unet->transformer
-    def save_lora_weights(
-        cls,
-        save_directory: Union[str, os.PathLike],
-        transformer_lora_layers: Dict[str, Union[torch.nn.Module, torch.Tensor]] = None,
-        text_encoder_lora_layers: Dict[str, Union[torch.nn.Module, torch.Tensor]] = None,
-        text_encoder_2_lora_layers: Dict[str, Union[torch.nn.Module, torch.Tensor]] = None,
-        is_main_process: bool = True,
-        weight_name: str = None,
-        save_function: Callable = None,
-        safe_serialization: bool = True,
-    ):
-        r"""
-        Save the LoRA parameters corresponding to the UNet and text encoder.
-
-        Arguments:
-            save_directory (`str` or `os.PathLike`):
-                Directory to save LoRA parameters to. Will be created if it doesn't exist.
-            transformer_lora_layers (`Dict[str, torch.nn.Module]` or `Dict[str, torch.Tensor]`):
-                State dict of the LoRA layers corresponding to the `transformer`.
-            text_encoder_lora_layers (`Dict[str, torch.nn.Module]` or `Dict[str, torch.Tensor]`):
-                State dict of the LoRA layers corresponding to the `text_encoder`. Must explicitly pass the text
-                encoder LoRA state dict because it comes from 🤗 Transformers.
-            text_encoder_2_lora_layers (`Dict[str, torch.nn.Module]` or `Dict[str, torch.Tensor]`):
-                State dict of the LoRA layers corresponding to the `text_encoder_2`. Must explicitly pass the text
-                encoder LoRA state dict because it comes from 🤗 Transformers.
-            is_main_process (`bool`, *optional*, defaults to `True`):
-                Whether the process calling this is the main process or not. Useful during distributed training and you
-                need to call this function on all processes. In this case, set `is_main_process=True` only on the main
-                process to avoid race conditions.
-            save_function (`Callable`):
-                The function to use to save the state dictionary. Useful during distributed training when you need to
-                replace `torch.save` with another method. Can be configured with the environment variable
-                `DIFFUSERS_SAVE_MODE`.
-            safe_serialization (`bool`, *optional*, defaults to `True`):
-                Whether to save the model using `safetensors` or the traditional PyTorch way with `pickle`.
-        """
-        state_dict = {}
-
-        if not (transformer_lora_layers or text_encoder_lora_layers or text_encoder_2_lora_layers):
-            raise ValueError(
-                "You must pass at least one of `transformer_lora_layers`, `text_encoder_lora_layers`, `text_encoder_2_lora_layers`."
-            )
-
-        if transformer_lora_layers:
-            state_dict.update(cls.pack_weights(transformer_lora_layers, cls.transformer_name))
-
-        if text_encoder_lora_layers:
-            state_dict.update(cls.pack_weights(text_encoder_lora_layers, "text_encoder"))
-
-        if text_encoder_2_lora_layers:
-            state_dict.update(cls.pack_weights(text_encoder_2_lora_layers, "text_encoder_2"))
-
-        cls.write_lora_layers(
-            state_dict=state_dict,
-            save_directory=save_directory,
-            is_main_process=is_main_process,
-            weight_name=weight_name,
-            save_function=save_function,
-            safe_serialization=safe_serialization,
-        )
-
-    # Copied from diffusers.loaders.lora_pipeline.StableDiffusionXLLoraLoaderMixin.fuse_lora with unet->transformer
-    def fuse_lora(
-        self,
-        components: List[str] = ["transformer", "text_encoder", "text_encoder_2"],
-        lora_scale: float = 1.0,
-        safe_fusing: bool = False,
-        adapter_names: Optional[List[str]] = None,
-        **kwargs,
-    ):
-        r"""
-        Fuses the LoRA parameters into the original parameters of the corresponding blocks.
-
-        <Tip warning={true}>
-
-        This is an experimental API.
-
-        </Tip>
-
-        Args:
-            components: (`List[str]`): List of LoRA-injectable components to fuse the LoRAs into.
-            lora_scale (`float`, defaults to 1.0):
-                Controls how much to influence the outputs with the LoRA parameters.
-            safe_fusing (`bool`, defaults to `False`):
-                Whether to check fused weights for NaN values before fusing and if values are NaN not fusing them.
-            adapter_names (`List[str]`, *optional*):
-                Adapter names to be used for fusing. If nothing is passed, all active adapters will be fused.
-
-        Example:
-
-        ```py
-        from diffusers import DiffusionPipeline
-        import torch
-
-        pipeline = DiffusionPipeline.from_pretrained(
-            "stabilityai/stable-diffusion-xl-base-1.0", torch_dtype=torch.float16
-        ).to("cuda")
-        pipeline.load_lora_weights("nerijs/pixel-art-xl", weight_name="pixel-art-xl.safetensors", adapter_name="pixel")
-        pipeline.fuse_lora(lora_scale=0.7)
-        ```
-        """
-        super().fuse_lora(
-            components=components,
-            lora_scale=lora_scale,
-            safe_fusing=safe_fusing,
-            adapter_names=adapter_names,
-            **kwargs,
-        )
-
-    # Copied from diffusers.loaders.lora_pipeline.StableDiffusionXLLoraLoaderMixin.unfuse_lora with unet->transformer
-    def unfuse_lora(self, components: List[str] = ["transformer", "text_encoder", "text_encoder_2"], **kwargs):
-        r"""
-        Reverses the effect of
-        [`pipe.fuse_lora()`](https://huggingface.co/docs/diffusers/main/en/api/loaders#diffusers.loaders.LoraBaseMixin.fuse_lora).
-
-        <Tip warning={true}>
-
-        This is an experimental API.
-
-        </Tip>
-
-        Args:
-            components (`List[str]`): List of LoRA-injectable components to unfuse LoRA from.
-            unfuse_transformer (`bool`, defaults to `True`): Whether to unfuse the UNet LoRA parameters.
-            unfuse_text_encoder (`bool`, defaults to `True`):
-                Whether to unfuse the text encoder LoRA parameters. If the text encoder wasn't monkey-patched with the
-                LoRA parameters then it won't have any effect.
-        """
-        super().unfuse_lora(components=components, **kwargs)
-
-
-class AuraFlowLoraLoaderMixin(LoraBaseMixin):
-    r"""
-    Load LoRA layers into [`AuraFlowTransformer2DModel`] Specific to [`AuraFlowPipeline`].
-    """
-
-    _lora_loadable_modules = ["transformer"]
-    transformer_name = TRANSFORMER_NAME
-
-    @classmethod
-    @validate_hf_hub_args
-    # Copied from diffusers.loaders.lora_pipeline.CogVideoXLoraLoaderMixin.lora_state_dict
-    def lora_state_dict(
-        cls,
-        pretrained_model_name_or_path_or_dict: Union[str, Dict[str, torch.Tensor]],
-        **kwargs,
-    ):
-        r"""
-        Return state dict for lora weights and the network alphas.
-
-        <Tip warning={true}>
-
-        We support loading A1111 formatted LoRA checkpoints in a limited capacity.
-
-        This function is experimental and might change in the future.
-
-        </Tip>
-
-        Parameters:
-            pretrained_model_name_or_path_or_dict (`str` or `os.PathLike` or `dict`):
-                Can be either:
-
-                    - A string, the *model id* (for example `google/ddpm-celebahq-256`) of a pretrained model hosted on
-                      the Hub.
-                    - A path to a *directory* (for example `./my_model_directory`) containing the model weights saved
-                      with [`ModelMixin.save_pretrained`].
-                    - A [torch state
-                      dict](https://pytorch.org/tutorials/beginner/saving_loading_models.html#what-is-a-state-dict).
-
-            cache_dir (`Union[str, os.PathLike]`, *optional*):
-                Path to a directory where a downloaded pretrained model configuration is cached if the standard cache
-                is not used.
-            force_download (`bool`, *optional*, defaults to `False`):
-                Whether or not to force the (re-)download of the model weights and configuration files, overriding the
-                cached versions if they exist.
-
-            proxies (`Dict[str, str]`, *optional*):
-                A dictionary of proxy servers to use by protocol or endpoint, for example, `{'http': 'foo.bar:3128',
-                'http://hostname': 'foo.bar:4012'}`. The proxies are used on each request.
-            local_files_only (`bool`, *optional*, defaults to `False`):
-                Whether to only load local model weights and configuration files or not. If set to `True`, the model
-                won't be downloaded from the Hub.
-            token (`str` or *bool*, *optional*):
-                The token to use as HTTP bearer authorization for remote files. If `True`, the token generated from
-                `diffusers-cli login` (stored in `~/.huggingface`) is used.
-            revision (`str`, *optional*, defaults to `"main"`):
-                The specific model version to use. It can be a branch name, a tag name, a commit id, or any identifier
-                allowed by Git.
-            subfolder (`str`, *optional*, defaults to `""`):
-                The subfolder location of a model file within a larger model repository on the Hub or locally.
-
-        """
-        # Load the main state dict first which has the LoRA layers for either of
-        # transformer and text encoder or both.
-        cache_dir = kwargs.pop("cache_dir", None)
-        force_download = kwargs.pop("force_download", False)
-        proxies = kwargs.pop("proxies", None)
-        local_files_only = kwargs.pop("local_files_only", None)
-        token = kwargs.pop("token", None)
-        revision = kwargs.pop("revision", None)
-        subfolder = kwargs.pop("subfolder", None)
-        weight_name = kwargs.pop("weight_name", None)
-        use_safetensors = kwargs.pop("use_safetensors", None)
-
-        allow_pickle = False
-        if use_safetensors is None:
-            use_safetensors = True
-            allow_pickle = True
-
-        user_agent = {
-            "file_type": "attn_procs_weights",
-            "framework": "pytorch",
-        }
-
-        state_dict = _fetch_state_dict(
-            pretrained_model_name_or_path_or_dict=pretrained_model_name_or_path_or_dict,
-            weight_name=weight_name,
-            use_safetensors=use_safetensors,
-            local_files_only=local_files_only,
-            cache_dir=cache_dir,
-            force_download=force_download,
-            proxies=proxies,
-            token=token,
-            revision=revision,
-            subfolder=subfolder,
-            user_agent=user_agent,
-            allow_pickle=allow_pickle,
-        )
-
-        is_dora_scale_present = any("dora_scale" in k for k in state_dict)
-        if is_dora_scale_present:
-            warn_msg = "It seems like you are using a DoRA checkpoint that is not compatible in Diffusers at the moment. So, we are going to filter out the keys associated to 'dora_scale` from the state dict. If you think this is a mistake please open an issue https://github.com/huggingface/diffusers/issues/new."
-            logger.warning(warn_msg)
-            state_dict = {k: v for k, v in state_dict.items() if "dora_scale" not in k}
-
-        return state_dict
-
-    # Copied from diffusers.loaders.lora_pipeline.CogVideoXLoraLoaderMixin.load_lora_weights
-    def load_lora_weights(
-        self,
-        pretrained_model_name_or_path_or_dict: Union[str, Dict[str, torch.Tensor]],
-        adapter_name: Optional[str] = None,
-        hotswap: bool = False,
-        **kwargs,
-    ):
-        """
-        Load LoRA weights specified in `pretrained_model_name_or_path_or_dict` into `self.transformer` and
-        `self.text_encoder`. All kwargs are forwarded to `self.lora_state_dict`. See
-        [`~loaders.StableDiffusionLoraLoaderMixin.lora_state_dict`] for more details on how the state dict is loaded.
-        See [`~loaders.StableDiffusionLoraLoaderMixin.load_lora_into_transformer`] for more details on how the state
-        dict is loaded into `self.transformer`.
-
-        Parameters:
-            pretrained_model_name_or_path_or_dict (`str` or `os.PathLike` or `dict`):
-                See [`~loaders.StableDiffusionLoraLoaderMixin.lora_state_dict`].
-            adapter_name (`str`, *optional*):
-                Adapter name to be used for referencing the loaded adapter model. If not specified, it will use
-                `default_{i}` where i is the total number of adapters being loaded.
-            low_cpu_mem_usage (`bool`, *optional*):
-                Speed up model loading by only loading the pretrained LoRA weights and not initializing the random
-                weights.
-            hotswap (`bool`, *optional*):
-                See [`~loaders.StableDiffusionLoraLoaderMixin.load_lora_weights`].
-            kwargs (`dict`, *optional*):
-                See [`~loaders.StableDiffusionLoraLoaderMixin.lora_state_dict`].
-        """
-        if not USE_PEFT_BACKEND:
-            raise ValueError("PEFT backend is required for this method.")
-
-        low_cpu_mem_usage = kwargs.pop("low_cpu_mem_usage", _LOW_CPU_MEM_USAGE_DEFAULT_LORA)
-        if low_cpu_mem_usage and is_peft_version("<", "0.13.0"):
-            raise ValueError(
-                "`low_cpu_mem_usage=True` is not compatible with this `peft` version. Please update it with `pip install -U peft`."
-            )
-
-        # if a dict is passed, copy it instead of modifying it inplace
-        if isinstance(pretrained_model_name_or_path_or_dict, dict):
-            pretrained_model_name_or_path_or_dict = pretrained_model_name_or_path_or_dict.copy()
-
-        # First, ensure that the checkpoint is a compatible one and can be successfully loaded.
-        state_dict = self.lora_state_dict(pretrained_model_name_or_path_or_dict, **kwargs)
-
-        is_correct_format = all("lora" in key for key in state_dict.keys())
-        if not is_correct_format:
-            raise ValueError("Invalid LoRA checkpoint.")
-
-        self.load_lora_into_transformer(
-            state_dict,
-            transformer=getattr(self, self.transformer_name) if not hasattr(self, "transformer") else self.transformer,
-            adapter_name=adapter_name,
-            _pipeline=self,
-            low_cpu_mem_usage=low_cpu_mem_usage,
-            hotswap=hotswap,
-        )
-
-    @classmethod
-    # Copied from diffusers.loaders.lora_pipeline.SD3LoraLoaderMixin.load_lora_into_transformer with SD3Transformer2DModel->AuraFlowTransformer2DModel
-    def load_lora_into_transformer(
-        cls, state_dict, transformer, adapter_name=None, _pipeline=None, low_cpu_mem_usage=False, hotswap: bool = False
-    ):
-        """
-        This will load the LoRA layers specified in `state_dict` into `transformer`.
-
-        Parameters:
-            state_dict (`dict`):
-                A standard state dict containing the lora layer parameters. The keys can either be indexed directly
-                into the unet or prefixed with an additional `unet` which can be used to distinguish between text
-                encoder lora layers.
-            transformer (`AuraFlowTransformer2DModel`):
-                The Transformer model to load the LoRA layers into.
-            adapter_name (`str`, *optional*):
-                Adapter name to be used for referencing the loaded adapter model. If not specified, it will use
-                `default_{i}` where i is the total number of adapters being loaded.
-            low_cpu_mem_usage (`bool`, *optional*):
-                Speed up model loading by only loading the pretrained LoRA weights and not initializing the random
-                weights.
-            hotswap (`bool`, *optional*):
-                See [`~loaders.StableDiffusionLoraLoaderMixin.load_lora_weights`].
-        """
-        if low_cpu_mem_usage and is_peft_version("<", "0.13.0"):
-            raise ValueError(
-                "`low_cpu_mem_usage=True` is not compatible with this `peft` version. Please update it with `pip install -U peft`."
-            )
-
-        # Load the layers corresponding to transformer.
-        logger.info(f"Loading {cls.transformer_name}.")
-        transformer.load_lora_adapter(
-            state_dict,
-            network_alphas=None,
-            adapter_name=adapter_name,
-            _pipeline=_pipeline,
-            low_cpu_mem_usage=low_cpu_mem_usage,
-            hotswap=hotswap,
-        )
-
-    @classmethod
-    # Copied from diffusers.loaders.lora_pipeline.CogVideoXLoraLoaderMixin.save_lora_weights
-    def save_lora_weights(
-        cls,
-        save_directory: Union[str, os.PathLike],
-        transformer_lora_layers: Dict[str, Union[torch.nn.Module, torch.Tensor]] = None,
-        is_main_process: bool = True,
-        weight_name: str = None,
-        save_function: Callable = None,
-        safe_serialization: bool = True,
-    ):
-        r"""
-        Save the LoRA parameters corresponding to the UNet and text encoder.
-
-        Arguments:
-            save_directory (`str` or `os.PathLike`):
-                Directory to save LoRA parameters to. Will be created if it doesn't exist.
-            transformer_lora_layers (`Dict[str, torch.nn.Module]` or `Dict[str, torch.Tensor]`):
-                State dict of the LoRA layers corresponding to the `transformer`.
-            is_main_process (`bool`, *optional*, defaults to `True`):
-                Whether the process calling this is the main process or not. Useful during distributed training and you
-                need to call this function on all processes. In this case, set `is_main_process=True` only on the main
-                process to avoid race conditions.
-            save_function (`Callable`):
-                The function to use to save the state dictionary. Useful during distributed training when you need to
-                replace `torch.save` with another method. Can be configured with the environment variable
-                `DIFFUSERS_SAVE_MODE`.
-            safe_serialization (`bool`, *optional*, defaults to `True`):
-                Whether to save the model using `safetensors` or the traditional PyTorch way with `pickle`.
-        """
-        state_dict = {}
-
-        if not transformer_lora_layers:
-            raise ValueError("You must pass `transformer_lora_layers`.")
-
-        if transformer_lora_layers:
-            state_dict.update(cls.pack_weights(transformer_lora_layers, cls.transformer_name))
-
-        # Save the model
-        cls.write_lora_layers(
-            state_dict=state_dict,
-            save_directory=save_directory,
-            is_main_process=is_main_process,
-            weight_name=weight_name,
-            save_function=save_function,
-            safe_serialization=safe_serialization,
-        )
-
-    # Copied from diffusers.loaders.lora_pipeline.SanaLoraLoaderMixin.fuse_lora
-    def fuse_lora(
-        self,
-        components: List[str] = ["transformer"],
-        lora_scale: float = 1.0,
-        safe_fusing: bool = False,
-        adapter_names: Optional[List[str]] = None,
-        **kwargs,
-    ):
-        r"""
-        Fuses the LoRA parameters into the original parameters of the corresponding blocks.
-
-        <Tip warning={true}>
-
-        This is an experimental API.
-
-        </Tip>
-
-        Args:
-            components: (`List[str]`): List of LoRA-injectable components to fuse the LoRAs into.
-            lora_scale (`float`, defaults to 1.0):
-                Controls how much to influence the outputs with the LoRA parameters.
-            safe_fusing (`bool`, defaults to `False`):
-                Whether to check fused weights for NaN values before fusing and if values are NaN not fusing them.
-            adapter_names (`List[str]`, *optional*):
-                Adapter names to be used for fusing. If nothing is passed, all active adapters will be fused.
->>>>>>> 3da98e7e
 
 
 class StableDiffusionXLLoraLoaderMixin(StableDiffusionXLLoraLoaderMixin):
@@ -1812,3812 +127,18 @@
         super().__init__(*args, **kwargs)
 
 
-<<<<<<< HEAD
 class CogView4LoraLoaderMixin(CogView4LoraLoaderMixin):
     def __init__(self, *args, **kwargs):
         deprecation_message = "Importing `CogView4LoraLoaderMixin` from diffusers.loaders.lora_pipeline has been deprecated. Please use `from diffusers.loaders.lora.lora_pipeline import CogView4LoraLoaderMixin` instead."
         deprecate("diffusers.loaders.lora_pipeline.CogView4LoraLoaderMixin", "0.36", deprecation_message)
         super().__init__(*args, **kwargs)
-=======
-        # TODO (sayakpaul): to a follow-up to clean and try to unify the conditions.
-        is_kohya = any(".lora_down.weight" in k for k in state_dict)
-        if is_kohya:
-            state_dict = _convert_kohya_flux_lora_to_diffusers(state_dict)
-            # Kohya already takes care of scaling the LoRA parameters with alpha.
-            return (state_dict, None) if return_alphas else state_dict
-
-        is_xlabs = any("processor" in k for k in state_dict)
-        if is_xlabs:
-            state_dict = _convert_xlabs_flux_lora_to_diffusers(state_dict)
-            # xlabs doesn't use `alpha`.
-            return (state_dict, None) if return_alphas else state_dict
-
-        is_bfl_control = any("query_norm.scale" in k for k in state_dict)
-        if is_bfl_control:
-            state_dict = _convert_bfl_flux_control_lora_to_diffusers(state_dict)
-            return (state_dict, None) if return_alphas else state_dict
-
-        # For state dicts like
-        # https://huggingface.co/TheLastBen/Jon_Snow_Flux_LoRA
-        keys = list(state_dict.keys())
-        network_alphas = {}
-        for k in keys:
-            if "alpha" in k:
-                alpha_value = state_dict.get(k)
-                if (torch.is_tensor(alpha_value) and torch.is_floating_point(alpha_value)) or isinstance(
-                    alpha_value, float
-                ):
-                    network_alphas[k] = state_dict.pop(k)
-                else:
-                    raise ValueError(
-                        f"The alpha key ({k}) seems to be incorrect. If you think this error is unexpected, please open as issue."
-                    )
-
-        if return_alphas:
-            return state_dict, network_alphas
-        else:
-            return state_dict
-
-    def load_lora_weights(
-        self,
-        pretrained_model_name_or_path_or_dict: Union[str, Dict[str, torch.Tensor]],
-        adapter_name: Optional[str] = None,
-        hotswap: bool = False,
-        **kwargs,
-    ):
-        """
-        Load LoRA weights specified in `pretrained_model_name_or_path_or_dict` into `self.transformer` and
-        `self.text_encoder`.
-
-        All kwargs are forwarded to `self.lora_state_dict`.
-
-        See [`~loaders.StableDiffusionLoraLoaderMixin.lora_state_dict`] for more details on how the state dict is
-        loaded.
-
-        See [`~loaders.StableDiffusionLoraLoaderMixin.load_lora_into_transformer`] for more details on how the state
-        dict is loaded into `self.transformer`.
-
-        Parameters:
-            pretrained_model_name_or_path_or_dict (`str` or `os.PathLike` or `dict`):
-                See [`~loaders.StableDiffusionLoraLoaderMixin.lora_state_dict`].
-            adapter_name (`str`, *optional*):
-                Adapter name to be used for referencing the loaded adapter model. If not specified, it will use
-                `default_{i}` where i is the total number of adapters being loaded.
-            low_cpu_mem_usage (`bool`, *optional*):
-                `Speed up model loading by only loading the pretrained LoRA weights and not initializing the random
-                weights.
-            hotswap (`bool`, *optional*):
-                See [`~loaders.StableDiffusionLoraLoaderMixin.load_lora_weights`].
-            kwargs (`dict`, *optional*):
-                See [`~loaders.StableDiffusionLoraLoaderMixin.lora_state_dict`].
-        """
-        if not USE_PEFT_BACKEND:
-            raise ValueError("PEFT backend is required for this method.")
-
-        low_cpu_mem_usage = kwargs.pop("low_cpu_mem_usage", _LOW_CPU_MEM_USAGE_DEFAULT_LORA)
-        if low_cpu_mem_usage and not is_peft_version(">=", "0.13.1"):
-            raise ValueError(
-                "`low_cpu_mem_usage=True` is not compatible with this `peft` version. Please update it with `pip install -U peft`."
-            )
-
-        # if a dict is passed, copy it instead of modifying it inplace
-        if isinstance(pretrained_model_name_or_path_or_dict, dict):
-            pretrained_model_name_or_path_or_dict = pretrained_model_name_or_path_or_dict.copy()
-
-        # First, ensure that the checkpoint is a compatible one and can be successfully loaded.
-        state_dict, network_alphas = self.lora_state_dict(
-            pretrained_model_name_or_path_or_dict, return_alphas=True, **kwargs
-        )
-
-        has_lora_keys = any("lora" in key for key in state_dict.keys())
-
-        # Flux Control LoRAs also have norm keys
-        has_norm_keys = any(
-            norm_key in key for key in state_dict.keys() for norm_key in self._control_lora_supported_norm_keys
-        )
-
-        if not (has_lora_keys or has_norm_keys):
-            raise ValueError("Invalid LoRA checkpoint.")
-
-        transformer_lora_state_dict = {
-            k: state_dict.get(k)
-            for k in list(state_dict.keys())
-            if k.startswith(f"{self.transformer_name}.") and "lora" in k
-        }
-        transformer_norm_state_dict = {
-            k: state_dict.pop(k)
-            for k in list(state_dict.keys())
-            if k.startswith(f"{self.transformer_name}.")
-            and any(norm_key in k for norm_key in self._control_lora_supported_norm_keys)
-        }
-
-        transformer = getattr(self, self.transformer_name) if not hasattr(self, "transformer") else self.transformer
-        has_param_with_expanded_shape = False
-        if len(transformer_lora_state_dict) > 0:
-            has_param_with_expanded_shape = self._maybe_expand_transformer_param_shape_or_error_(
-                transformer, transformer_lora_state_dict, transformer_norm_state_dict
-            )
-
-        if has_param_with_expanded_shape:
-            logger.info(
-                "The LoRA weights contain parameters that have different shapes that expected by the transformer. "
-                "As a result, the state_dict of the transformer has been expanded to match the LoRA parameter shapes. "
-                "To get a comprehensive list of parameter names that were modified, enable debug logging."
-            )
-        if len(transformer_lora_state_dict) > 0:
-            transformer_lora_state_dict = self._maybe_expand_lora_state_dict(
-                transformer=transformer, lora_state_dict=transformer_lora_state_dict
-            )
-            for k in transformer_lora_state_dict:
-                state_dict.update({k: transformer_lora_state_dict[k]})
-
-        self.load_lora_into_transformer(
-            state_dict,
-            network_alphas=network_alphas,
-            transformer=transformer,
-            adapter_name=adapter_name,
-            _pipeline=self,
-            low_cpu_mem_usage=low_cpu_mem_usage,
-            hotswap=hotswap,
-        )
-
-        if len(transformer_norm_state_dict) > 0:
-            transformer._transformer_norm_layers = self._load_norm_into_transformer(
-                transformer_norm_state_dict,
-                transformer=transformer,
-                discard_original_layers=False,
-            )
-
-        self.load_lora_into_text_encoder(
-            state_dict,
-            network_alphas=network_alphas,
-            text_encoder=self.text_encoder,
-            prefix=self.text_encoder_name,
-            lora_scale=self.lora_scale,
-            adapter_name=adapter_name,
-            _pipeline=self,
-            low_cpu_mem_usage=low_cpu_mem_usage,
-            hotswap=hotswap,
-        )
-
-    @classmethod
-    def load_lora_into_transformer(
-        cls,
-        state_dict,
-        network_alphas,
-        transformer,
-        adapter_name=None,
-        _pipeline=None,
-        low_cpu_mem_usage=False,
-        hotswap: bool = False,
-    ):
-        """
-        This will load the LoRA layers specified in `state_dict` into `transformer`.
-
-        Parameters:
-            state_dict (`dict`):
-                A standard state dict containing the lora layer parameters. The keys can either be indexed directly
-                into the unet or prefixed with an additional `unet` which can be used to distinguish between text
-                encoder lora layers.
-            network_alphas (`Dict[str, float]`):
-                The value of the network alpha used for stable learning and preventing underflow. This value has the
-                same meaning as the `--network_alpha` option in the kohya-ss trainer script. Refer to [this
-                link](https://github.com/darkstorm2150/sd-scripts/blob/main/docs/train_network_README-en.md#execute-learning).
-            transformer (`FluxTransformer2DModel`):
-                The Transformer model to load the LoRA layers into.
-            adapter_name (`str`, *optional*):
-                Adapter name to be used for referencing the loaded adapter model. If not specified, it will use
-                `default_{i}` where i is the total number of adapters being loaded.
-            low_cpu_mem_usage (`bool`, *optional*):
-                Speed up model loading by only loading the pretrained LoRA weights and not initializing the random
-                weights.
-            hotswap (`bool`, *optional*):
-                See [`~loaders.StableDiffusionLoraLoaderMixin.load_lora_weights`].
-        """
-        if low_cpu_mem_usage and not is_peft_version(">=", "0.13.1"):
-            raise ValueError(
-                "`low_cpu_mem_usage=True` is not compatible with this `peft` version. Please update it with `pip install -U peft`."
-            )
-
-        # Load the layers corresponding to transformer.
-        logger.info(f"Loading {cls.transformer_name}.")
-        transformer.load_lora_adapter(
-            state_dict,
-            network_alphas=network_alphas,
-            adapter_name=adapter_name,
-            _pipeline=_pipeline,
-            low_cpu_mem_usage=low_cpu_mem_usage,
-            hotswap=hotswap,
-        )
-
-    @classmethod
-    def _load_norm_into_transformer(
-        cls,
-        state_dict,
-        transformer,
-        prefix=None,
-        discard_original_layers=False,
-    ) -> Dict[str, torch.Tensor]:
-        # Remove prefix if present
-        prefix = prefix or cls.transformer_name
-        for key in list(state_dict.keys()):
-            if key.split(".")[0] == prefix:
-                state_dict[key[len(f"{prefix}.") :]] = state_dict.pop(key)
-
-        # Find invalid keys
-        transformer_state_dict = transformer.state_dict()
-        transformer_keys = set(transformer_state_dict.keys())
-        state_dict_keys = set(state_dict.keys())
-        extra_keys = list(state_dict_keys - transformer_keys)
-
-        if extra_keys:
-            logger.warning(
-                f"Unsupported keys found in state dict when trying to load normalization layers into the transformer. The following keys will be ignored:\n{extra_keys}."
-            )
-
-        for key in extra_keys:
-            state_dict.pop(key)
-
-        # Save the layers that are going to be overwritten so that unload_lora_weights can work as expected
-        overwritten_layers_state_dict = {}
-        if not discard_original_layers:
-            for key in state_dict.keys():
-                overwritten_layers_state_dict[key] = transformer_state_dict[key].clone()
-
-        logger.info(
-            "The provided state dict contains normalization layers in addition to LoRA layers. The normalization layers will directly update the state_dict of the transformer "
-            'as opposed to the LoRA layers that will co-exist separately until the "fuse_lora()" method is called. That is to say, the normalization layers will always be directly '
-            "fused into the transformer and can only be unfused if `discard_original_layers=True` is passed. This might also have implications when dealing with multiple LoRAs. "
-            "If you notice something unexpected, please open an issue: https://github.com/huggingface/diffusers/issues."
-        )
-
-        # We can't load with strict=True because the current state_dict does not contain all the transformer keys
-        incompatible_keys = transformer.load_state_dict(state_dict, strict=False)
-        unexpected_keys = getattr(incompatible_keys, "unexpected_keys", None)
-
-        # We shouldn't expect to see the supported norm keys here being present in the unexpected keys.
-        if unexpected_keys:
-            if any(norm_key in k for k in unexpected_keys for norm_key in cls._control_lora_supported_norm_keys):
-                raise ValueError(
-                    f"Found {unexpected_keys} as unexpected keys while trying to load norm layers into the transformer."
-                )
-
-        return overwritten_layers_state_dict
-
-    @classmethod
-    # Copied from diffusers.loaders.lora_pipeline.StableDiffusionLoraLoaderMixin.load_lora_into_text_encoder
-    def load_lora_into_text_encoder(
-        cls,
-        state_dict,
-        network_alphas,
-        text_encoder,
-        prefix=None,
-        lora_scale=1.0,
-        adapter_name=None,
-        _pipeline=None,
-        low_cpu_mem_usage=False,
-        hotswap: bool = False,
-    ):
-        """
-        This will load the LoRA layers specified in `state_dict` into `text_encoder`
-
-        Parameters:
-            state_dict (`dict`):
-                A standard state dict containing the lora layer parameters. The key should be prefixed with an
-                additional `text_encoder` to distinguish between unet lora layers.
-            network_alphas (`Dict[str, float]`):
-                The value of the network alpha used for stable learning and preventing underflow. This value has the
-                same meaning as the `--network_alpha` option in the kohya-ss trainer script. Refer to [this
-                link](https://github.com/darkstorm2150/sd-scripts/blob/main/docs/train_network_README-en.md#execute-learning).
-            text_encoder (`CLIPTextModel`):
-                The text encoder model to load the LoRA layers into.
-            prefix (`str`):
-                Expected prefix of the `text_encoder` in the `state_dict`.
-            lora_scale (`float`):
-                How much to scale the output of the lora linear layer before it is added with the output of the regular
-                lora layer.
-            adapter_name (`str`, *optional*):
-                Adapter name to be used for referencing the loaded adapter model. If not specified, it will use
-                `default_{i}` where i is the total number of adapters being loaded.
-            low_cpu_mem_usage (`bool`, *optional*):
-                Speed up model loading by only loading the pretrained LoRA weights and not initializing the random
-                weights.
-            hotswap (`bool`, *optional*):
-                See [`~loaders.StableDiffusionLoraLoaderMixin.load_lora_weights`].
-        """
-        _load_lora_into_text_encoder(
-            state_dict=state_dict,
-            network_alphas=network_alphas,
-            lora_scale=lora_scale,
-            text_encoder=text_encoder,
-            prefix=prefix,
-            text_encoder_name=cls.text_encoder_name,
-            adapter_name=adapter_name,
-            _pipeline=_pipeline,
-            low_cpu_mem_usage=low_cpu_mem_usage,
-            hotswap=hotswap,
-        )
-
-    @classmethod
-    # Copied from diffusers.loaders.lora_pipeline.StableDiffusionLoraLoaderMixin.save_lora_weights with unet->transformer
-    def save_lora_weights(
-        cls,
-        save_directory: Union[str, os.PathLike],
-        transformer_lora_layers: Dict[str, Union[torch.nn.Module, torch.Tensor]] = None,
-        text_encoder_lora_layers: Dict[str, torch.nn.Module] = None,
-        is_main_process: bool = True,
-        weight_name: str = None,
-        save_function: Callable = None,
-        safe_serialization: bool = True,
-    ):
-        r"""
-        Save the LoRA parameters corresponding to the UNet and text encoder.
-
-        Arguments:
-            save_directory (`str` or `os.PathLike`):
-                Directory to save LoRA parameters to. Will be created if it doesn't exist.
-            transformer_lora_layers (`Dict[str, torch.nn.Module]` or `Dict[str, torch.Tensor]`):
-                State dict of the LoRA layers corresponding to the `transformer`.
-            text_encoder_lora_layers (`Dict[str, torch.nn.Module]` or `Dict[str, torch.Tensor]`):
-                State dict of the LoRA layers corresponding to the `text_encoder`. Must explicitly pass the text
-                encoder LoRA state dict because it comes from 🤗 Transformers.
-            is_main_process (`bool`, *optional*, defaults to `True`):
-                Whether the process calling this is the main process or not. Useful during distributed training and you
-                need to call this function on all processes. In this case, set `is_main_process=True` only on the main
-                process to avoid race conditions.
-            save_function (`Callable`):
-                The function to use to save the state dictionary. Useful during distributed training when you need to
-                replace `torch.save` with another method. Can be configured with the environment variable
-                `DIFFUSERS_SAVE_MODE`.
-            safe_serialization (`bool`, *optional*, defaults to `True`):
-                Whether to save the model using `safetensors` or the traditional PyTorch way with `pickle`.
-        """
-        state_dict = {}
-
-        if not (transformer_lora_layers or text_encoder_lora_layers):
-            raise ValueError("You must pass at least one of `transformer_lora_layers` and `text_encoder_lora_layers`.")
-
-        if transformer_lora_layers:
-            state_dict.update(cls.pack_weights(transformer_lora_layers, cls.transformer_name))
-
-        if text_encoder_lora_layers:
-            state_dict.update(cls.pack_weights(text_encoder_lora_layers, cls.text_encoder_name))
-
-        # Save the model
-        cls.write_lora_layers(
-            state_dict=state_dict,
-            save_directory=save_directory,
-            is_main_process=is_main_process,
-            weight_name=weight_name,
-            save_function=save_function,
-            safe_serialization=safe_serialization,
-        )
-
-    def fuse_lora(
-        self,
-        components: List[str] = ["transformer"],
-        lora_scale: float = 1.0,
-        safe_fusing: bool = False,
-        adapter_names: Optional[List[str]] = None,
-        **kwargs,
-    ):
-        r"""
-        Fuses the LoRA parameters into the original parameters of the corresponding blocks.
-
-        <Tip warning={true}>
-
-        This is an experimental API.
-
-        </Tip>
-
-        Args:
-            components: (`List[str]`): List of LoRA-injectable components to fuse the LoRAs into.
-            lora_scale (`float`, defaults to 1.0):
-                Controls how much to influence the outputs with the LoRA parameters.
-            safe_fusing (`bool`, defaults to `False`):
-                Whether to check fused weights for NaN values before fusing and if values are NaN not fusing them.
-            adapter_names (`List[str]`, *optional*):
-                Adapter names to be used for fusing. If nothing is passed, all active adapters will be fused.
-
-        Example:
-
-        ```py
-        from diffusers import DiffusionPipeline
-        import torch
-
-        pipeline = DiffusionPipeline.from_pretrained(
-            "stabilityai/stable-diffusion-xl-base-1.0", torch_dtype=torch.float16
-        ).to("cuda")
-        pipeline.load_lora_weights("nerijs/pixel-art-xl", weight_name="pixel-art-xl.safetensors", adapter_name="pixel")
-        pipeline.fuse_lora(lora_scale=0.7)
-        ```
-        """
-
-        transformer = getattr(self, self.transformer_name) if not hasattr(self, "transformer") else self.transformer
-        if (
-            hasattr(transformer, "_transformer_norm_layers")
-            and isinstance(transformer._transformer_norm_layers, dict)
-            and len(transformer._transformer_norm_layers.keys()) > 0
-        ):
-            logger.info(
-                "The provided state dict contains normalization layers in addition to LoRA layers. The normalization layers will be directly updated the state_dict of the transformer "
-                "as opposed to the LoRA layers that will co-exist separately until the 'fuse_lora()' method is called. That is to say, the normalization layers will always be directly "
-                "fused into the transformer and can only be unfused if `discard_original_layers=True` is passed."
-            )
-
-        super().fuse_lora(
-            components=components,
-            lora_scale=lora_scale,
-            safe_fusing=safe_fusing,
-            adapter_names=adapter_names,
-            **kwargs,
-        )
-
-    def unfuse_lora(self, components: List[str] = ["transformer", "text_encoder"], **kwargs):
-        r"""
-        Reverses the effect of
-        [`pipe.fuse_lora()`](https://huggingface.co/docs/diffusers/main/en/api/loaders#diffusers.loaders.LoraBaseMixin.fuse_lora).
-
-        <Tip warning={true}>
-
-        This is an experimental API.
-
-        </Tip>
-
-        Args:
-            components (`List[str]`): List of LoRA-injectable components to unfuse LoRA from.
-        """
-        transformer = getattr(self, self.transformer_name) if not hasattr(self, "transformer") else self.transformer
-        if hasattr(transformer, "_transformer_norm_layers") and transformer._transformer_norm_layers:
-            transformer.load_state_dict(transformer._transformer_norm_layers, strict=False)
-
-        super().unfuse_lora(components=components, **kwargs)
-
-    # We override this here account for `_transformer_norm_layers` and `_overwritten_params`.
-    def unload_lora_weights(self, reset_to_overwritten_params=False):
-        """
-        Unloads the LoRA parameters.
-
-        Args:
-            reset_to_overwritten_params (`bool`, defaults to `False`): Whether to reset the LoRA-loaded modules
-                to their original params. Refer to the [Flux
-                documentation](https://huggingface.co/docs/diffusers/main/en/api/pipelines/flux) to learn more.
-
-        Examples:
-
-        ```python
-        >>> # Assuming `pipeline` is already loaded with the LoRA parameters.
-        >>> pipeline.unload_lora_weights()
-        >>> ...
-        ```
-        """
-        super().unload_lora_weights()
-
-        transformer = getattr(self, self.transformer_name) if not hasattr(self, "transformer") else self.transformer
-        if hasattr(transformer, "_transformer_norm_layers") and transformer._transformer_norm_layers:
-            transformer.load_state_dict(transformer._transformer_norm_layers, strict=False)
-            transformer._transformer_norm_layers = None
-
-        if reset_to_overwritten_params and getattr(transformer, "_overwritten_params", None) is not None:
-            overwritten_params = transformer._overwritten_params
-            module_names = set()
-
-            for param_name in overwritten_params:
-                if param_name.endswith(".weight"):
-                    module_names.add(param_name.replace(".weight", ""))
-
-            for name, module in transformer.named_modules():
-                if isinstance(module, torch.nn.Linear) and name in module_names:
-                    module_weight = module.weight.data
-                    module_bias = module.bias.data if module.bias is not None else None
-                    bias = module_bias is not None
-
-                    parent_module_name, _, current_module_name = name.rpartition(".")
-                    parent_module = transformer.get_submodule(parent_module_name)
-
-                    current_param_weight = overwritten_params[f"{name}.weight"]
-                    in_features, out_features = current_param_weight.shape[1], current_param_weight.shape[0]
-                    with torch.device("meta"):
-                        original_module = torch.nn.Linear(
-                            in_features,
-                            out_features,
-                            bias=bias,
-                            dtype=module_weight.dtype,
-                        )
-
-                    tmp_state_dict = {"weight": current_param_weight}
-                    if module_bias is not None:
-                        tmp_state_dict.update({"bias": overwritten_params[f"{name}.bias"]})
-                    original_module.load_state_dict(tmp_state_dict, assign=True, strict=True)
-                    setattr(parent_module, current_module_name, original_module)
-
-                    del tmp_state_dict
-
-                    if current_module_name in _MODULE_NAME_TO_ATTRIBUTE_MAP_FLUX:
-                        attribute_name = _MODULE_NAME_TO_ATTRIBUTE_MAP_FLUX[current_module_name]
-                        new_value = int(current_param_weight.shape[1])
-                        old_value = getattr(transformer.config, attribute_name)
-                        setattr(transformer.config, attribute_name, new_value)
-                        logger.info(
-                            f"Set the {attribute_name} attribute of the model to {new_value} from {old_value}."
-                        )
-
-    @classmethod
-    def _maybe_expand_transformer_param_shape_or_error_(
-        cls,
-        transformer: torch.nn.Module,
-        lora_state_dict=None,
-        norm_state_dict=None,
-        prefix=None,
-    ) -> bool:
-        """
-        Control LoRA expands the shape of the input layer from (3072, 64) to (3072, 128). This method handles that and
-        generalizes things a bit so that any parameter that needs expansion receives appropriate treatement.
-        """
-        state_dict = {}
-        if lora_state_dict is not None:
-            state_dict.update(lora_state_dict)
-        if norm_state_dict is not None:
-            state_dict.update(norm_state_dict)
-
-        # Remove prefix if present
-        prefix = prefix or cls.transformer_name
-        for key in list(state_dict.keys()):
-            if key.split(".")[0] == prefix:
-                state_dict[key[len(f"{prefix}.") :]] = state_dict.pop(key)
-
-        # Expand transformer parameter shapes if they don't match lora
-        has_param_with_shape_update = False
-        overwritten_params = {}
-
-        is_peft_loaded = getattr(transformer, "peft_config", None) is not None
-        is_quantized = hasattr(transformer, "hf_quantizer")
-        for name, module in transformer.named_modules():
-            if isinstance(module, torch.nn.Linear):
-                module_weight = module.weight.data
-                module_bias = module.bias.data if module.bias is not None else None
-                bias = module_bias is not None
-
-                lora_base_name = name.replace(".base_layer", "") if is_peft_loaded else name
-                lora_A_weight_name = f"{lora_base_name}.lora_A.weight"
-                lora_B_weight_name = f"{lora_base_name}.lora_B.weight"
-                if lora_A_weight_name not in state_dict:
-                    continue
-
-                in_features = state_dict[lora_A_weight_name].shape[1]
-                out_features = state_dict[lora_B_weight_name].shape[0]
-
-                # Model maybe loaded with different quantization schemes which may flatten the params.
-                # `bitsandbytes`, for example, flatten the weights when using 4bit. 8bit bnb models
-                # preserve weight shape.
-                module_weight_shape = cls._calculate_module_shape(model=transformer, base_module=module)
-
-                # This means there's no need for an expansion in the params, so we simply skip.
-                if tuple(module_weight_shape) == (out_features, in_features):
-                    continue
-
-                module_out_features, module_in_features = module_weight_shape
-                debug_message = ""
-                if in_features > module_in_features:
-                    debug_message += (
-                        f'Expanding the nn.Linear input/output features for module="{name}" because the provided LoRA '
-                        f"checkpoint contains higher number of features than expected. The number of input_features will be "
-                        f"expanded from {module_in_features} to {in_features}"
-                    )
-                if out_features > module_out_features:
-                    debug_message += (
-                        ", and the number of output features will be "
-                        f"expanded from {module_out_features} to {out_features}."
-                    )
-                else:
-                    debug_message += "."
-                if debug_message:
-                    logger.debug(debug_message)
-
-                if out_features > module_out_features or in_features > module_in_features:
-                    has_param_with_shape_update = True
-                    parent_module_name, _, current_module_name = name.rpartition(".")
-                    parent_module = transformer.get_submodule(parent_module_name)
-
-                    if is_quantized:
-                        module_weight = _maybe_dequantize_weight_for_expanded_lora(transformer, module)
-
-                    # TODO: consider if this layer needs to be a quantized layer as well if `is_quantized` is True.
-                    with torch.device("meta"):
-                        expanded_module = torch.nn.Linear(
-                            in_features, out_features, bias=bias, dtype=module_weight.dtype
-                        )
-                    # Only weights are expanded and biases are not. This is because only the input dimensions
-                    # are changed while the output dimensions remain the same. The shape of the weight tensor
-                    # is (out_features, in_features), while the shape of bias tensor is (out_features,), which
-                    # explains the reason why only weights are expanded.
-                    new_weight = torch.zeros_like(
-                        expanded_module.weight.data, device=module_weight.device, dtype=module_weight.dtype
-                    )
-                    slices = tuple(slice(0, dim) for dim in module_weight_shape)
-                    new_weight[slices] = module_weight
-                    tmp_state_dict = {"weight": new_weight}
-                    if module_bias is not None:
-                        tmp_state_dict["bias"] = module_bias
-                    expanded_module.load_state_dict(tmp_state_dict, strict=True, assign=True)
-
-                    setattr(parent_module, current_module_name, expanded_module)
-
-                    del tmp_state_dict
-
-                    if current_module_name in _MODULE_NAME_TO_ATTRIBUTE_MAP_FLUX:
-                        attribute_name = _MODULE_NAME_TO_ATTRIBUTE_MAP_FLUX[current_module_name]
-                        new_value = int(expanded_module.weight.data.shape[1])
-                        old_value = getattr(transformer.config, attribute_name)
-                        setattr(transformer.config, attribute_name, new_value)
-                        logger.info(
-                            f"Set the {attribute_name} attribute of the model to {new_value} from {old_value}."
-                        )
-
-                    # For `unload_lora_weights()`.
-                    # TODO: this could lead to more memory overhead if the number of overwritten params
-                    # are large. Should be revisited later and tackled through a `discard_original_layers` arg.
-                    overwritten_params[f"{current_module_name}.weight"] = module_weight
-                    if module_bias is not None:
-                        overwritten_params[f"{current_module_name}.bias"] = module_bias
-
-        if len(overwritten_params) > 0:
-            transformer._overwritten_params = overwritten_params
-
-        return has_param_with_shape_update
-
-    @classmethod
-    def _maybe_expand_lora_state_dict(cls, transformer, lora_state_dict):
-        expanded_module_names = set()
-        transformer_state_dict = transformer.state_dict()
-        prefix = f"{cls.transformer_name}."
-
-        lora_module_names = [
-            key[: -len(".lora_A.weight")] for key in lora_state_dict if key.endswith(".lora_A.weight")
-        ]
-        lora_module_names = [name[len(prefix) :] for name in lora_module_names if name.startswith(prefix)]
-        lora_module_names = sorted(set(lora_module_names))
-        transformer_module_names = sorted({name for name, _ in transformer.named_modules()})
-        unexpected_modules = set(lora_module_names) - set(transformer_module_names)
-        if unexpected_modules:
-            logger.debug(f"Found unexpected modules: {unexpected_modules}. These will be ignored.")
-
-        is_peft_loaded = getattr(transformer, "peft_config", None) is not None
-        for k in lora_module_names:
-            if k in unexpected_modules:
-                continue
-
-            base_param_name = (
-                f"{k.replace(prefix, '')}.base_layer.weight"
-                if is_peft_loaded and f"{k.replace(prefix, '')}.base_layer.weight" in transformer_state_dict
-                else f"{k.replace(prefix, '')}.weight"
-            )
-            base_weight_param = transformer_state_dict[base_param_name]
-            lora_A_param = lora_state_dict[f"{prefix}{k}.lora_A.weight"]
-
-            # TODO (sayakpaul): Handle the cases when we actually need to expand when using quantization.
-            base_module_shape = cls._calculate_module_shape(model=transformer, base_weight_param_name=base_param_name)
-
-            if base_module_shape[1] > lora_A_param.shape[1]:
-                shape = (lora_A_param.shape[0], base_weight_param.shape[1])
-                expanded_state_dict_weight = torch.zeros(shape, device=base_weight_param.device)
-                expanded_state_dict_weight[:, : lora_A_param.shape[1]].copy_(lora_A_param)
-                lora_state_dict[f"{prefix}{k}.lora_A.weight"] = expanded_state_dict_weight
-                expanded_module_names.add(k)
-            elif base_module_shape[1] < lora_A_param.shape[1]:
-                raise NotImplementedError(
-                    f"This LoRA param ({k}.lora_A.weight) has an incompatible shape {lora_A_param.shape}. Please open an issue to file for a feature request - https://github.com/huggingface/diffusers/issues/new."
-                )
-
-        if expanded_module_names:
-            logger.info(
-                f"The following LoRA modules were zero padded to match the state dict of {cls.transformer_name}: {expanded_module_names}. Please open an issue if you think this was unexpected - https://github.com/huggingface/diffusers/issues/new."
-            )
-
-        return lora_state_dict
-
-    @staticmethod
-    def _calculate_module_shape(
-        model: "torch.nn.Module",
-        base_module: "torch.nn.Linear" = None,
-        base_weight_param_name: str = None,
-    ) -> "torch.Size":
-        def _get_weight_shape(weight: torch.Tensor):
-            if weight.__class__.__name__ == "Params4bit":
-                return weight.quant_state.shape
-            elif weight.__class__.__name__ == "GGUFParameter":
-                return weight.quant_shape
-            else:
-                return weight.shape
-
-        if base_module is not None:
-            return _get_weight_shape(base_module.weight)
-        elif base_weight_param_name is not None:
-            if not base_weight_param_name.endswith(".weight"):
-                raise ValueError(
-                    f"Invalid `base_weight_param_name` passed as it does not end with '.weight' {base_weight_param_name=}."
-                )
-            module_path = base_weight_param_name.rsplit(".weight", 1)[0]
-            submodule = get_submodule_by_name(model, module_path)
-            return _get_weight_shape(submodule.weight)
-
-        raise ValueError("Either `base_module` or `base_weight_param_name` must be provided.")
 
 
-# The reason why we subclass from `StableDiffusionLoraLoaderMixin` here is because Amused initially
-# relied on `StableDiffusionLoraLoaderMixin` for its LoRA support.
-class AmusedLoraLoaderMixin(StableDiffusionLoraLoaderMixin):
-    _lora_loadable_modules = ["transformer", "text_encoder"]
-    transformer_name = TRANSFORMER_NAME
-    text_encoder_name = TEXT_ENCODER_NAME
-
-    @classmethod
-    # Copied from diffusers.loaders.lora_pipeline.FluxLoraLoaderMixin.load_lora_into_transformer with FluxTransformer2DModel->UVit2DModel
-    def load_lora_into_transformer(
-        cls,
-        state_dict,
-        network_alphas,
-        transformer,
-        adapter_name=None,
-        _pipeline=None,
-        low_cpu_mem_usage=False,
-        hotswap: bool = False,
-    ):
-        """
-        This will load the LoRA layers specified in `state_dict` into `transformer`.
-
-        Parameters:
-            state_dict (`dict`):
-                A standard state dict containing the lora layer parameters. The keys can either be indexed directly
-                into the unet or prefixed with an additional `unet` which can be used to distinguish between text
-                encoder lora layers.
-            network_alphas (`Dict[str, float]`):
-                The value of the network alpha used for stable learning and preventing underflow. This value has the
-                same meaning as the `--network_alpha` option in the kohya-ss trainer script. Refer to [this
-                link](https://github.com/darkstorm2150/sd-scripts/blob/main/docs/train_network_README-en.md#execute-learning).
-            transformer (`UVit2DModel`):
-                The Transformer model to load the LoRA layers into.
-            adapter_name (`str`, *optional*):
-                Adapter name to be used for referencing the loaded adapter model. If not specified, it will use
-                `default_{i}` where i is the total number of adapters being loaded.
-            low_cpu_mem_usage (`bool`, *optional*):
-                Speed up model loading by only loading the pretrained LoRA weights and not initializing the random
-                weights.
-            hotswap (`bool`, *optional*):
-                See [`~loaders.StableDiffusionLoraLoaderMixin.load_lora_weights`].
-        """
-        if low_cpu_mem_usage and not is_peft_version(">=", "0.13.1"):
-            raise ValueError(
-                "`low_cpu_mem_usage=True` is not compatible with this `peft` version. Please update it with `pip install -U peft`."
-            )
-
-        # Load the layers corresponding to transformer.
-        logger.info(f"Loading {cls.transformer_name}.")
-        transformer.load_lora_adapter(
-            state_dict,
-            network_alphas=network_alphas,
-            adapter_name=adapter_name,
-            _pipeline=_pipeline,
-            low_cpu_mem_usage=low_cpu_mem_usage,
-            hotswap=hotswap,
-        )
-
-    @classmethod
-    # Copied from diffusers.loaders.lora_pipeline.StableDiffusionLoraLoaderMixin.load_lora_into_text_encoder
-    def load_lora_into_text_encoder(
-        cls,
-        state_dict,
-        network_alphas,
-        text_encoder,
-        prefix=None,
-        lora_scale=1.0,
-        adapter_name=None,
-        _pipeline=None,
-        low_cpu_mem_usage=False,
-        hotswap: bool = False,
-    ):
-        """
-        This will load the LoRA layers specified in `state_dict` into `text_encoder`
-
-        Parameters:
-            state_dict (`dict`):
-                A standard state dict containing the lora layer parameters. The key should be prefixed with an
-                additional `text_encoder` to distinguish between unet lora layers.
-            network_alphas (`Dict[str, float]`):
-                The value of the network alpha used for stable learning and preventing underflow. This value has the
-                same meaning as the `--network_alpha` option in the kohya-ss trainer script. Refer to [this
-                link](https://github.com/darkstorm2150/sd-scripts/blob/main/docs/train_network_README-en.md#execute-learning).
-            text_encoder (`CLIPTextModel`):
-                The text encoder model to load the LoRA layers into.
-            prefix (`str`):
-                Expected prefix of the `text_encoder` in the `state_dict`.
-            lora_scale (`float`):
-                How much to scale the output of the lora linear layer before it is added with the output of the regular
-                lora layer.
-            adapter_name (`str`, *optional*):
-                Adapter name to be used for referencing the loaded adapter model. If not specified, it will use
-                `default_{i}` where i is the total number of adapters being loaded.
-            low_cpu_mem_usage (`bool`, *optional*):
-                Speed up model loading by only loading the pretrained LoRA weights and not initializing the random
-                weights.
-            hotswap (`bool`, *optional*):
-                See [`~loaders.StableDiffusionLoraLoaderMixin.load_lora_weights`].
-        """
-        _load_lora_into_text_encoder(
-            state_dict=state_dict,
-            network_alphas=network_alphas,
-            lora_scale=lora_scale,
-            text_encoder=text_encoder,
-            prefix=prefix,
-            text_encoder_name=cls.text_encoder_name,
-            adapter_name=adapter_name,
-            _pipeline=_pipeline,
-            low_cpu_mem_usage=low_cpu_mem_usage,
-            hotswap=hotswap,
-        )
-
-    @classmethod
-    def save_lora_weights(
-        cls,
-        save_directory: Union[str, os.PathLike],
-        text_encoder_lora_layers: Dict[str, torch.nn.Module] = None,
-        transformer_lora_layers: Dict[str, torch.nn.Module] = None,
-        is_main_process: bool = True,
-        weight_name: str = None,
-        save_function: Callable = None,
-        safe_serialization: bool = True,
-    ):
-        r"""
-        Save the LoRA parameters corresponding to the UNet and text encoder.
-
-        Arguments:
-            save_directory (`str` or `os.PathLike`):
-                Directory to save LoRA parameters to. Will be created if it doesn't exist.
-            unet_lora_layers (`Dict[str, torch.nn.Module]` or `Dict[str, torch.Tensor]`):
-                State dict of the LoRA layers corresponding to the `unet`.
-            text_encoder_lora_layers (`Dict[str, torch.nn.Module]` or `Dict[str, torch.Tensor]`):
-                State dict of the LoRA layers corresponding to the `text_encoder`. Must explicitly pass the text
-                encoder LoRA state dict because it comes from 🤗 Transformers.
-            is_main_process (`bool`, *optional*, defaults to `True`):
-                Whether the process calling this is the main process or not. Useful during distributed training and you
-                need to call this function on all processes. In this case, set `is_main_process=True` only on the main
-                process to avoid race conditions.
-            save_function (`Callable`):
-                The function to use to save the state dictionary. Useful during distributed training when you need to
-                replace `torch.save` with another method. Can be configured with the environment variable
-                `DIFFUSERS_SAVE_MODE`.
-            safe_serialization (`bool`, *optional*, defaults to `True`):
-                Whether to save the model using `safetensors` or the traditional PyTorch way with `pickle`.
-        """
-        state_dict = {}
-
-        if not (transformer_lora_layers or text_encoder_lora_layers):
-            raise ValueError("You must pass at least one of `transformer_lora_layers` or `text_encoder_lora_layers`.")
-
-        if transformer_lora_layers:
-            state_dict.update(cls.pack_weights(transformer_lora_layers, cls.transformer_name))
-
-        if text_encoder_lora_layers:
-            state_dict.update(cls.pack_weights(text_encoder_lora_layers, cls.text_encoder_name))
-
-        # Save the model
-        cls.write_lora_layers(
-            state_dict=state_dict,
-            save_directory=save_directory,
-            is_main_process=is_main_process,
-            weight_name=weight_name,
-            save_function=save_function,
-            safe_serialization=safe_serialization,
-        )
-
-
-class CogVideoXLoraLoaderMixin(LoraBaseMixin):
-    r"""
-    Load LoRA layers into [`CogVideoXTransformer3DModel`]. Specific to [`CogVideoXPipeline`].
-    """
-
-    _lora_loadable_modules = ["transformer"]
-    transformer_name = TRANSFORMER_NAME
-
-    @classmethod
-    @validate_hf_hub_args
-    # Copied from diffusers.loaders.lora_pipeline.SD3LoraLoaderMixin.lora_state_dict
-    def lora_state_dict(
-        cls,
-        pretrained_model_name_or_path_or_dict: Union[str, Dict[str, torch.Tensor]],
-        **kwargs,
-    ):
-        r"""
-        Return state dict for lora weights and the network alphas.
-
-        <Tip warning={true}>
-
-        We support loading A1111 formatted LoRA checkpoints in a limited capacity.
-
-        This function is experimental and might change in the future.
-
-        </Tip>
-
-        Parameters:
-            pretrained_model_name_or_path_or_dict (`str` or `os.PathLike` or `dict`):
-                Can be either:
-
-                    - A string, the *model id* (for example `google/ddpm-celebahq-256`) of a pretrained model hosted on
-                      the Hub.
-                    - A path to a *directory* (for example `./my_model_directory`) containing the model weights saved
-                      with [`ModelMixin.save_pretrained`].
-                    - A [torch state
-                      dict](https://pytorch.org/tutorials/beginner/saving_loading_models.html#what-is-a-state-dict).
-
-            cache_dir (`Union[str, os.PathLike]`, *optional*):
-                Path to a directory where a downloaded pretrained model configuration is cached if the standard cache
-                is not used.
-            force_download (`bool`, *optional*, defaults to `False`):
-                Whether or not to force the (re-)download of the model weights and configuration files, overriding the
-                cached versions if they exist.
-
-            proxies (`Dict[str, str]`, *optional*):
-                A dictionary of proxy servers to use by protocol or endpoint, for example, `{'http': 'foo.bar:3128',
-                'http://hostname': 'foo.bar:4012'}`. The proxies are used on each request.
-            local_files_only (`bool`, *optional*, defaults to `False`):
-                Whether to only load local model weights and configuration files or not. If set to `True`, the model
-                won't be downloaded from the Hub.
-            token (`str` or *bool*, *optional*):
-                The token to use as HTTP bearer authorization for remote files. If `True`, the token generated from
-                `diffusers-cli login` (stored in `~/.huggingface`) is used.
-            revision (`str`, *optional*, defaults to `"main"`):
-                The specific model version to use. It can be a branch name, a tag name, a commit id, or any identifier
-                allowed by Git.
-            subfolder (`str`, *optional*, defaults to `""`):
-                The subfolder location of a model file within a larger model repository on the Hub or locally.
-
-        """
-        # Load the main state dict first which has the LoRA layers for either of
-        # transformer and text encoder or both.
-        cache_dir = kwargs.pop("cache_dir", None)
-        force_download = kwargs.pop("force_download", False)
-        proxies = kwargs.pop("proxies", None)
-        local_files_only = kwargs.pop("local_files_only", None)
-        token = kwargs.pop("token", None)
-        revision = kwargs.pop("revision", None)
-        subfolder = kwargs.pop("subfolder", None)
-        weight_name = kwargs.pop("weight_name", None)
-        use_safetensors = kwargs.pop("use_safetensors", None)
-
-        allow_pickle = False
-        if use_safetensors is None:
-            use_safetensors = True
-            allow_pickle = True
-
-        user_agent = {
-            "file_type": "attn_procs_weights",
-            "framework": "pytorch",
-        }
-
-        state_dict = _fetch_state_dict(
-            pretrained_model_name_or_path_or_dict=pretrained_model_name_or_path_or_dict,
-            weight_name=weight_name,
-            use_safetensors=use_safetensors,
-            local_files_only=local_files_only,
-            cache_dir=cache_dir,
-            force_download=force_download,
-            proxies=proxies,
-            token=token,
-            revision=revision,
-            subfolder=subfolder,
-            user_agent=user_agent,
-            allow_pickle=allow_pickle,
-        )
-
-        is_dora_scale_present = any("dora_scale" in k for k in state_dict)
-        if is_dora_scale_present:
-            warn_msg = "It seems like you are using a DoRA checkpoint that is not compatible in Diffusers at the moment. So, we are going to filter out the keys associated to 'dora_scale` from the state dict. If you think this is a mistake please open an issue https://github.com/huggingface/diffusers/issues/new."
-            logger.warning(warn_msg)
-            state_dict = {k: v for k, v in state_dict.items() if "dora_scale" not in k}
-
-        return state_dict
-
-    def load_lora_weights(
-        self,
-        pretrained_model_name_or_path_or_dict: Union[str, Dict[str, torch.Tensor]],
-        adapter_name: Optional[str] = None,
-        hotswap: bool = False,
-        **kwargs,
-    ):
-        """
-        Load LoRA weights specified in `pretrained_model_name_or_path_or_dict` into `self.transformer` and
-        `self.text_encoder`. All kwargs are forwarded to `self.lora_state_dict`. See
-        [`~loaders.StableDiffusionLoraLoaderMixin.lora_state_dict`] for more details on how the state dict is loaded.
-        See [`~loaders.StableDiffusionLoraLoaderMixin.load_lora_into_transformer`] for more details on how the state
-        dict is loaded into `self.transformer`.
-
-        Parameters:
-            pretrained_model_name_or_path_or_dict (`str` or `os.PathLike` or `dict`):
-                See [`~loaders.StableDiffusionLoraLoaderMixin.lora_state_dict`].
-            adapter_name (`str`, *optional*):
-                Adapter name to be used for referencing the loaded adapter model. If not specified, it will use
-                `default_{i}` where i is the total number of adapters being loaded.
-            low_cpu_mem_usage (`bool`, *optional*):
-                Speed up model loading by only loading the pretrained LoRA weights and not initializing the random
-                weights.
-            hotswap (`bool`, *optional*):
-                See [`~loaders.StableDiffusionLoraLoaderMixin.load_lora_weights`].
-            kwargs (`dict`, *optional*):
-                See [`~loaders.StableDiffusionLoraLoaderMixin.lora_state_dict`].
-        """
-        if not USE_PEFT_BACKEND:
-            raise ValueError("PEFT backend is required for this method.")
-
-        low_cpu_mem_usage = kwargs.pop("low_cpu_mem_usage", _LOW_CPU_MEM_USAGE_DEFAULT_LORA)
-        if low_cpu_mem_usage and is_peft_version("<", "0.13.0"):
-            raise ValueError(
-                "`low_cpu_mem_usage=True` is not compatible with this `peft` version. Please update it with `pip install -U peft`."
-            )
-
-        # if a dict is passed, copy it instead of modifying it inplace
-        if isinstance(pretrained_model_name_or_path_or_dict, dict):
-            pretrained_model_name_or_path_or_dict = pretrained_model_name_or_path_or_dict.copy()
-
-        # First, ensure that the checkpoint is a compatible one and can be successfully loaded.
-        state_dict = self.lora_state_dict(pretrained_model_name_or_path_or_dict, **kwargs)
-
-        is_correct_format = all("lora" in key for key in state_dict.keys())
-        if not is_correct_format:
-            raise ValueError("Invalid LoRA checkpoint.")
-
-        self.load_lora_into_transformer(
-            state_dict,
-            transformer=getattr(self, self.transformer_name) if not hasattr(self, "transformer") else self.transformer,
-            adapter_name=adapter_name,
-            _pipeline=self,
-            low_cpu_mem_usage=low_cpu_mem_usage,
-            hotswap=hotswap,
-        )
-
-    @classmethod
-    # Copied from diffusers.loaders.lora_pipeline.SD3LoraLoaderMixin.load_lora_into_transformer with SD3Transformer2DModel->CogVideoXTransformer3DModel
-    def load_lora_into_transformer(
-        cls, state_dict, transformer, adapter_name=None, _pipeline=None, low_cpu_mem_usage=False, hotswap: bool = False
-    ):
-        """
-        This will load the LoRA layers specified in `state_dict` into `transformer`.
-
-        Parameters:
-            state_dict (`dict`):
-                A standard state dict containing the lora layer parameters. The keys can either be indexed directly
-                into the unet or prefixed with an additional `unet` which can be used to distinguish between text
-                encoder lora layers.
-            transformer (`CogVideoXTransformer3DModel`):
-                The Transformer model to load the LoRA layers into.
-            adapter_name (`str`, *optional*):
-                Adapter name to be used for referencing the loaded adapter model. If not specified, it will use
-                `default_{i}` where i is the total number of adapters being loaded.
-            low_cpu_mem_usage (`bool`, *optional*):
-                Speed up model loading by only loading the pretrained LoRA weights and not initializing the random
-                weights.
-            hotswap (`bool`, *optional*):
-                See [`~loaders.StableDiffusionLoraLoaderMixin.load_lora_weights`].
-        """
-        if low_cpu_mem_usage and is_peft_version("<", "0.13.0"):
-            raise ValueError(
-                "`low_cpu_mem_usage=True` is not compatible with this `peft` version. Please update it with `pip install -U peft`."
-            )
-
-        # Load the layers corresponding to transformer.
-        logger.info(f"Loading {cls.transformer_name}.")
-        transformer.load_lora_adapter(
-            state_dict,
-            network_alphas=None,
-            adapter_name=adapter_name,
-            _pipeline=_pipeline,
-            low_cpu_mem_usage=low_cpu_mem_usage,
-            hotswap=hotswap,
-        )
-
-    @classmethod
-    # Adapted from diffusers.loaders.lora_pipeline.StableDiffusionLoraLoaderMixin.save_lora_weights without support for text encoder
-    def save_lora_weights(
-        cls,
-        save_directory: Union[str, os.PathLike],
-        transformer_lora_layers: Dict[str, Union[torch.nn.Module, torch.Tensor]] = None,
-        is_main_process: bool = True,
-        weight_name: str = None,
-        save_function: Callable = None,
-        safe_serialization: bool = True,
-    ):
-        r"""
-        Save the LoRA parameters corresponding to the UNet and text encoder.
-
-        Arguments:
-            save_directory (`str` or `os.PathLike`):
-                Directory to save LoRA parameters to. Will be created if it doesn't exist.
-            transformer_lora_layers (`Dict[str, torch.nn.Module]` or `Dict[str, torch.Tensor]`):
-                State dict of the LoRA layers corresponding to the `transformer`.
-            is_main_process (`bool`, *optional*, defaults to `True`):
-                Whether the process calling this is the main process or not. Useful during distributed training and you
-                need to call this function on all processes. In this case, set `is_main_process=True` only on the main
-                process to avoid race conditions.
-            save_function (`Callable`):
-                The function to use to save the state dictionary. Useful during distributed training when you need to
-                replace `torch.save` with another method. Can be configured with the environment variable
-                `DIFFUSERS_SAVE_MODE`.
-            safe_serialization (`bool`, *optional*, defaults to `True`):
-                Whether to save the model using `safetensors` or the traditional PyTorch way with `pickle`.
-        """
-        state_dict = {}
-
-        if not transformer_lora_layers:
-            raise ValueError("You must pass `transformer_lora_layers`.")
-
-        if transformer_lora_layers:
-            state_dict.update(cls.pack_weights(transformer_lora_layers, cls.transformer_name))
-
-        # Save the model
-        cls.write_lora_layers(
-            state_dict=state_dict,
-            save_directory=save_directory,
-            is_main_process=is_main_process,
-            weight_name=weight_name,
-            save_function=save_function,
-            safe_serialization=safe_serialization,
-        )
-
-    def fuse_lora(
-        self,
-        components: List[str] = ["transformer"],
-        lora_scale: float = 1.0,
-        safe_fusing: bool = False,
-        adapter_names: Optional[List[str]] = None,
-        **kwargs,
-    ):
-        r"""
-        Fuses the LoRA parameters into the original parameters of the corresponding blocks.
-
-        <Tip warning={true}>
-
-        This is an experimental API.
-
-        </Tip>
-
-        Args:
-            components: (`List[str]`): List of LoRA-injectable components to fuse the LoRAs into.
-            lora_scale (`float`, defaults to 1.0):
-                Controls how much to influence the outputs with the LoRA parameters.
-            safe_fusing (`bool`, defaults to `False`):
-                Whether to check fused weights for NaN values before fusing and if values are NaN not fusing them.
-            adapter_names (`List[str]`, *optional*):
-                Adapter names to be used for fusing. If nothing is passed, all active adapters will be fused.
-
-        Example:
-
-        ```py
-        from diffusers import DiffusionPipeline
-        import torch
-
-        pipeline = DiffusionPipeline.from_pretrained(
-            "stabilityai/stable-diffusion-xl-base-1.0", torch_dtype=torch.float16
-        ).to("cuda")
-        pipeline.load_lora_weights("nerijs/pixel-art-xl", weight_name="pixel-art-xl.safetensors", adapter_name="pixel")
-        pipeline.fuse_lora(lora_scale=0.7)
-        ```
-        """
-        super().fuse_lora(
-            components=components,
-            lora_scale=lora_scale,
-            safe_fusing=safe_fusing,
-            adapter_names=adapter_names,
-            **kwargs,
-        )
-
-    def unfuse_lora(self, components: List[str] = ["transformer"], **kwargs):
-        r"""
-        Reverses the effect of
-        [`pipe.fuse_lora()`](https://huggingface.co/docs/diffusers/main/en/api/loaders#diffusers.loaders.LoraBaseMixin.fuse_lora).
-
-        <Tip warning={true}>
-
-        This is an experimental API.
-
-        </Tip>
-
-        Args:
-            components (`List[str]`): List of LoRA-injectable components to unfuse LoRA from.
-            unfuse_transformer (`bool`, defaults to `True`): Whether to unfuse the UNet LoRA parameters.
-        """
-        super().unfuse_lora(components=components, **kwargs)
-
-
-class Mochi1LoraLoaderMixin(LoraBaseMixin):
-    r"""
-    Load LoRA layers into [`MochiTransformer3DModel`]. Specific to [`MochiPipeline`].
-    """
-
-    _lora_loadable_modules = ["transformer"]
-    transformer_name = TRANSFORMER_NAME
-
-    @classmethod
-    @validate_hf_hub_args
-    # Copied from diffusers.loaders.lora_pipeline.SD3LoraLoaderMixin.lora_state_dict
-    def lora_state_dict(
-        cls,
-        pretrained_model_name_or_path_or_dict: Union[str, Dict[str, torch.Tensor]],
-        **kwargs,
-    ):
-        r"""
-        Return state dict for lora weights and the network alphas.
-
-        <Tip warning={true}>
-
-        We support loading A1111 formatted LoRA checkpoints in a limited capacity.
-
-        This function is experimental and might change in the future.
-
-        </Tip>
-
-        Parameters:
-            pretrained_model_name_or_path_or_dict (`str` or `os.PathLike` or `dict`):
-                Can be either:
-
-                    - A string, the *model id* (for example `google/ddpm-celebahq-256`) of a pretrained model hosted on
-                      the Hub.
-                    - A path to a *directory* (for example `./my_model_directory`) containing the model weights saved
-                      with [`ModelMixin.save_pretrained`].
-                    - A [torch state
-                      dict](https://pytorch.org/tutorials/beginner/saving_loading_models.html#what-is-a-state-dict).
-
-            cache_dir (`Union[str, os.PathLike]`, *optional*):
-                Path to a directory where a downloaded pretrained model configuration is cached if the standard cache
-                is not used.
-            force_download (`bool`, *optional*, defaults to `False`):
-                Whether or not to force the (re-)download of the model weights and configuration files, overriding the
-                cached versions if they exist.
-
-            proxies (`Dict[str, str]`, *optional*):
-                A dictionary of proxy servers to use by protocol or endpoint, for example, `{'http': 'foo.bar:3128',
-                'http://hostname': 'foo.bar:4012'}`. The proxies are used on each request.
-            local_files_only (`bool`, *optional*, defaults to `False`):
-                Whether to only load local model weights and configuration files or not. If set to `True`, the model
-                won't be downloaded from the Hub.
-            token (`str` or *bool*, *optional*):
-                The token to use as HTTP bearer authorization for remote files. If `True`, the token generated from
-                `diffusers-cli login` (stored in `~/.huggingface`) is used.
-            revision (`str`, *optional*, defaults to `"main"`):
-                The specific model version to use. It can be a branch name, a tag name, a commit id, or any identifier
-                allowed by Git.
-            subfolder (`str`, *optional*, defaults to `""`):
-                The subfolder location of a model file within a larger model repository on the Hub or locally.
-
-        """
-        # Load the main state dict first which has the LoRA layers for either of
-        # transformer and text encoder or both.
-        cache_dir = kwargs.pop("cache_dir", None)
-        force_download = kwargs.pop("force_download", False)
-        proxies = kwargs.pop("proxies", None)
-        local_files_only = kwargs.pop("local_files_only", None)
-        token = kwargs.pop("token", None)
-        revision = kwargs.pop("revision", None)
-        subfolder = kwargs.pop("subfolder", None)
-        weight_name = kwargs.pop("weight_name", None)
-        use_safetensors = kwargs.pop("use_safetensors", None)
-
-        allow_pickle = False
-        if use_safetensors is None:
-            use_safetensors = True
-            allow_pickle = True
-
-        user_agent = {
-            "file_type": "attn_procs_weights",
-            "framework": "pytorch",
-        }
-
-        state_dict = _fetch_state_dict(
-            pretrained_model_name_or_path_or_dict=pretrained_model_name_or_path_or_dict,
-            weight_name=weight_name,
-            use_safetensors=use_safetensors,
-            local_files_only=local_files_only,
-            cache_dir=cache_dir,
-            force_download=force_download,
-            proxies=proxies,
-            token=token,
-            revision=revision,
-            subfolder=subfolder,
-            user_agent=user_agent,
-            allow_pickle=allow_pickle,
-        )
-
-        is_dora_scale_present = any("dora_scale" in k for k in state_dict)
-        if is_dora_scale_present:
-            warn_msg = "It seems like you are using a DoRA checkpoint that is not compatible in Diffusers at the moment. So, we are going to filter out the keys associated to 'dora_scale` from the state dict. If you think this is a mistake please open an issue https://github.com/huggingface/diffusers/issues/new."
-            logger.warning(warn_msg)
-            state_dict = {k: v for k, v in state_dict.items() if "dora_scale" not in k}
-
-        return state_dict
-
-    # Copied from diffusers.loaders.lora_pipeline.CogVideoXLoraLoaderMixin.load_lora_weights
-    def load_lora_weights(
-        self,
-        pretrained_model_name_or_path_or_dict: Union[str, Dict[str, torch.Tensor]],
-        adapter_name: Optional[str] = None,
-        hotswap: bool = False,
-        **kwargs,
-    ):
-        """
-        Load LoRA weights specified in `pretrained_model_name_or_path_or_dict` into `self.transformer` and
-        `self.text_encoder`. All kwargs are forwarded to `self.lora_state_dict`. See
-        [`~loaders.StableDiffusionLoraLoaderMixin.lora_state_dict`] for more details on how the state dict is loaded.
-        See [`~loaders.StableDiffusionLoraLoaderMixin.load_lora_into_transformer`] for more details on how the state
-        dict is loaded into `self.transformer`.
-
-        Parameters:
-            pretrained_model_name_or_path_or_dict (`str` or `os.PathLike` or `dict`):
-                See [`~loaders.StableDiffusionLoraLoaderMixin.lora_state_dict`].
-            adapter_name (`str`, *optional*):
-                Adapter name to be used for referencing the loaded adapter model. If not specified, it will use
-                `default_{i}` where i is the total number of adapters being loaded.
-            low_cpu_mem_usage (`bool`, *optional*):
-                Speed up model loading by only loading the pretrained LoRA weights and not initializing the random
-                weights.
-            hotswap (`bool`, *optional*):
-                See [`~loaders.StableDiffusionLoraLoaderMixin.load_lora_weights`].
-            kwargs (`dict`, *optional*):
-                See [`~loaders.StableDiffusionLoraLoaderMixin.lora_state_dict`].
-        """
-        if not USE_PEFT_BACKEND:
-            raise ValueError("PEFT backend is required for this method.")
-
-        low_cpu_mem_usage = kwargs.pop("low_cpu_mem_usage", _LOW_CPU_MEM_USAGE_DEFAULT_LORA)
-        if low_cpu_mem_usage and is_peft_version("<", "0.13.0"):
-            raise ValueError(
-                "`low_cpu_mem_usage=True` is not compatible with this `peft` version. Please update it with `pip install -U peft`."
-            )
-
-        # if a dict is passed, copy it instead of modifying it inplace
-        if isinstance(pretrained_model_name_or_path_or_dict, dict):
-            pretrained_model_name_or_path_or_dict = pretrained_model_name_or_path_or_dict.copy()
-
-        # First, ensure that the checkpoint is a compatible one and can be successfully loaded.
-        state_dict = self.lora_state_dict(pretrained_model_name_or_path_or_dict, **kwargs)
-
-        is_correct_format = all("lora" in key for key in state_dict.keys())
-        if not is_correct_format:
-            raise ValueError("Invalid LoRA checkpoint.")
-
-        self.load_lora_into_transformer(
-            state_dict,
-            transformer=getattr(self, self.transformer_name) if not hasattr(self, "transformer") else self.transformer,
-            adapter_name=adapter_name,
-            _pipeline=self,
-            low_cpu_mem_usage=low_cpu_mem_usage,
-            hotswap=hotswap,
-        )
-
-    @classmethod
-    # Copied from diffusers.loaders.lora_pipeline.SD3LoraLoaderMixin.load_lora_into_transformer with SD3Transformer2DModel->MochiTransformer3DModel
-    def load_lora_into_transformer(
-        cls, state_dict, transformer, adapter_name=None, _pipeline=None, low_cpu_mem_usage=False, hotswap: bool = False
-    ):
-        """
-        This will load the LoRA layers specified in `state_dict` into `transformer`.
-
-        Parameters:
-            state_dict (`dict`):
-                A standard state dict containing the lora layer parameters. The keys can either be indexed directly
-                into the unet or prefixed with an additional `unet` which can be used to distinguish between text
-                encoder lora layers.
-            transformer (`MochiTransformer3DModel`):
-                The Transformer model to load the LoRA layers into.
-            adapter_name (`str`, *optional*):
-                Adapter name to be used for referencing the loaded adapter model. If not specified, it will use
-                `default_{i}` where i is the total number of adapters being loaded.
-            low_cpu_mem_usage (`bool`, *optional*):
-                Speed up model loading by only loading the pretrained LoRA weights and not initializing the random
-                weights.
-            hotswap (`bool`, *optional*):
-                See [`~loaders.StableDiffusionLoraLoaderMixin.load_lora_weights`].
-        """
-        if low_cpu_mem_usage and is_peft_version("<", "0.13.0"):
-            raise ValueError(
-                "`low_cpu_mem_usage=True` is not compatible with this `peft` version. Please update it with `pip install -U peft`."
-            )
-
-        # Load the layers corresponding to transformer.
-        logger.info(f"Loading {cls.transformer_name}.")
-        transformer.load_lora_adapter(
-            state_dict,
-            network_alphas=None,
-            adapter_name=adapter_name,
-            _pipeline=_pipeline,
-            low_cpu_mem_usage=low_cpu_mem_usage,
-            hotswap=hotswap,
-        )
-
-    @classmethod
-    # Copied from diffusers.loaders.lora_pipeline.CogVideoXLoraLoaderMixin.save_lora_weights
-    def save_lora_weights(
-        cls,
-        save_directory: Union[str, os.PathLike],
-        transformer_lora_layers: Dict[str, Union[torch.nn.Module, torch.Tensor]] = None,
-        is_main_process: bool = True,
-        weight_name: str = None,
-        save_function: Callable = None,
-        safe_serialization: bool = True,
-    ):
-        r"""
-        Save the LoRA parameters corresponding to the UNet and text encoder.
-
-        Arguments:
-            save_directory (`str` or `os.PathLike`):
-                Directory to save LoRA parameters to. Will be created if it doesn't exist.
-            transformer_lora_layers (`Dict[str, torch.nn.Module]` or `Dict[str, torch.Tensor]`):
-                State dict of the LoRA layers corresponding to the `transformer`.
-            is_main_process (`bool`, *optional*, defaults to `True`):
-                Whether the process calling this is the main process or not. Useful during distributed training and you
-                need to call this function on all processes. In this case, set `is_main_process=True` only on the main
-                process to avoid race conditions.
-            save_function (`Callable`):
-                The function to use to save the state dictionary. Useful during distributed training when you need to
-                replace `torch.save` with another method. Can be configured with the environment variable
-                `DIFFUSERS_SAVE_MODE`.
-            safe_serialization (`bool`, *optional*, defaults to `True`):
-                Whether to save the model using `safetensors` or the traditional PyTorch way with `pickle`.
-        """
-        state_dict = {}
-
-        if not transformer_lora_layers:
-            raise ValueError("You must pass `transformer_lora_layers`.")
-
-        if transformer_lora_layers:
-            state_dict.update(cls.pack_weights(transformer_lora_layers, cls.transformer_name))
-
-        # Save the model
-        cls.write_lora_layers(
-            state_dict=state_dict,
-            save_directory=save_directory,
-            is_main_process=is_main_process,
-            weight_name=weight_name,
-            save_function=save_function,
-            safe_serialization=safe_serialization,
-        )
-
-    # Copied from diffusers.loaders.lora_pipeline.CogVideoXLoraLoaderMixin.fuse_lora
-    def fuse_lora(
-        self,
-        components: List[str] = ["transformer"],
-        lora_scale: float = 1.0,
-        safe_fusing: bool = False,
-        adapter_names: Optional[List[str]] = None,
-        **kwargs,
-    ):
-        r"""
-        Fuses the LoRA parameters into the original parameters of the corresponding blocks.
-
-        <Tip warning={true}>
-
-        This is an experimental API.
-
-        </Tip>
-
-        Args:
-            components: (`List[str]`): List of LoRA-injectable components to fuse the LoRAs into.
-            lora_scale (`float`, defaults to 1.0):
-                Controls how much to influence the outputs with the LoRA parameters.
-            safe_fusing (`bool`, defaults to `False`):
-                Whether to check fused weights for NaN values before fusing and if values are NaN not fusing them.
-            adapter_names (`List[str]`, *optional*):
-                Adapter names to be used for fusing. If nothing is passed, all active adapters will be fused.
-
-        Example:
-
-        ```py
-        from diffusers import DiffusionPipeline
-        import torch
-
-        pipeline = DiffusionPipeline.from_pretrained(
-            "stabilityai/stable-diffusion-xl-base-1.0", torch_dtype=torch.float16
-        ).to("cuda")
-        pipeline.load_lora_weights("nerijs/pixel-art-xl", weight_name="pixel-art-xl.safetensors", adapter_name="pixel")
-        pipeline.fuse_lora(lora_scale=0.7)
-        ```
-        """
-        super().fuse_lora(
-            components=components,
-            lora_scale=lora_scale,
-            safe_fusing=safe_fusing,
-            adapter_names=adapter_names,
-            **kwargs,
-        )
-
-    # Copied from diffusers.loaders.lora_pipeline.CogVideoXLoraLoaderMixin.unfuse_lora
-    def unfuse_lora(self, components: List[str] = ["transformer"], **kwargs):
-        r"""
-        Reverses the effect of
-        [`pipe.fuse_lora()`](https://huggingface.co/docs/diffusers/main/en/api/loaders#diffusers.loaders.LoraBaseMixin.fuse_lora).
-
-        <Tip warning={true}>
-
-        This is an experimental API.
-
-        </Tip>
-
-        Args:
-            components (`List[str]`): List of LoRA-injectable components to unfuse LoRA from.
-            unfuse_transformer (`bool`, defaults to `True`): Whether to unfuse the UNet LoRA parameters.
-        """
-        super().unfuse_lora(components=components, **kwargs)
-
-
-class LTXVideoLoraLoaderMixin(LoraBaseMixin):
-    r"""
-    Load LoRA layers into [`LTXVideoTransformer3DModel`]. Specific to [`LTXPipeline`].
-    """
-
-    _lora_loadable_modules = ["transformer"]
-    transformer_name = TRANSFORMER_NAME
-
-    @classmethod
-    @validate_hf_hub_args
-    # Copied from diffusers.loaders.lora_pipeline.CogVideoXLoraLoaderMixin.lora_state_dict
-    def lora_state_dict(
-        cls,
-        pretrained_model_name_or_path_or_dict: Union[str, Dict[str, torch.Tensor]],
-        **kwargs,
-    ):
-        r"""
-        Return state dict for lora weights and the network alphas.
-
-        <Tip warning={true}>
-
-        We support loading A1111 formatted LoRA checkpoints in a limited capacity.
-
-        This function is experimental and might change in the future.
-
-        </Tip>
-
-        Parameters:
-            pretrained_model_name_or_path_or_dict (`str` or `os.PathLike` or `dict`):
-                Can be either:
-
-                    - A string, the *model id* (for example `google/ddpm-celebahq-256`) of a pretrained model hosted on
-                      the Hub.
-                    - A path to a *directory* (for example `./my_model_directory`) containing the model weights saved
-                      with [`ModelMixin.save_pretrained`].
-                    - A [torch state
-                      dict](https://pytorch.org/tutorials/beginner/saving_loading_models.html#what-is-a-state-dict).
-
-            cache_dir (`Union[str, os.PathLike]`, *optional*):
-                Path to a directory where a downloaded pretrained model configuration is cached if the standard cache
-                is not used.
-            force_download (`bool`, *optional*, defaults to `False`):
-                Whether or not to force the (re-)download of the model weights and configuration files, overriding the
-                cached versions if they exist.
-
-            proxies (`Dict[str, str]`, *optional*):
-                A dictionary of proxy servers to use by protocol or endpoint, for example, `{'http': 'foo.bar:3128',
-                'http://hostname': 'foo.bar:4012'}`. The proxies are used on each request.
-            local_files_only (`bool`, *optional*, defaults to `False`):
-                Whether to only load local model weights and configuration files or not. If set to `True`, the model
-                won't be downloaded from the Hub.
-            token (`str` or *bool*, *optional*):
-                The token to use as HTTP bearer authorization for remote files. If `True`, the token generated from
-                `diffusers-cli login` (stored in `~/.huggingface`) is used.
-            revision (`str`, *optional*, defaults to `"main"`):
-                The specific model version to use. It can be a branch name, a tag name, a commit id, or any identifier
-                allowed by Git.
-            subfolder (`str`, *optional*, defaults to `""`):
-                The subfolder location of a model file within a larger model repository on the Hub or locally.
-
-        """
-        # Load the main state dict first which has the LoRA layers for either of
-        # transformer and text encoder or both.
-        cache_dir = kwargs.pop("cache_dir", None)
-        force_download = kwargs.pop("force_download", False)
-        proxies = kwargs.pop("proxies", None)
-        local_files_only = kwargs.pop("local_files_only", None)
-        token = kwargs.pop("token", None)
-        revision = kwargs.pop("revision", None)
-        subfolder = kwargs.pop("subfolder", None)
-        weight_name = kwargs.pop("weight_name", None)
-        use_safetensors = kwargs.pop("use_safetensors", None)
-
-        allow_pickle = False
-        if use_safetensors is None:
-            use_safetensors = True
-            allow_pickle = True
-
-        user_agent = {
-            "file_type": "attn_procs_weights",
-            "framework": "pytorch",
-        }
-
-        state_dict = _fetch_state_dict(
-            pretrained_model_name_or_path_or_dict=pretrained_model_name_or_path_or_dict,
-            weight_name=weight_name,
-            use_safetensors=use_safetensors,
-            local_files_only=local_files_only,
-            cache_dir=cache_dir,
-            force_download=force_download,
-            proxies=proxies,
-            token=token,
-            revision=revision,
-            subfolder=subfolder,
-            user_agent=user_agent,
-            allow_pickle=allow_pickle,
-        )
-
-        is_dora_scale_present = any("dora_scale" in k for k in state_dict)
-        if is_dora_scale_present:
-            warn_msg = "It seems like you are using a DoRA checkpoint that is not compatible in Diffusers at the moment. So, we are going to filter out the keys associated to 'dora_scale` from the state dict. If you think this is a mistake please open an issue https://github.com/huggingface/diffusers/issues/new."
-            logger.warning(warn_msg)
-            state_dict = {k: v for k, v in state_dict.items() if "dora_scale" not in k}
-
-        return state_dict
-
-    # Copied from diffusers.loaders.lora_pipeline.CogVideoXLoraLoaderMixin.load_lora_weights
-    def load_lora_weights(
-        self,
-        pretrained_model_name_or_path_or_dict: Union[str, Dict[str, torch.Tensor]],
-        adapter_name: Optional[str] = None,
-        hotswap: bool = False,
-        **kwargs,
-    ):
-        """
-        Load LoRA weights specified in `pretrained_model_name_or_path_or_dict` into `self.transformer` and
-        `self.text_encoder`. All kwargs are forwarded to `self.lora_state_dict`. See
-        [`~loaders.StableDiffusionLoraLoaderMixin.lora_state_dict`] for more details on how the state dict is loaded.
-        See [`~loaders.StableDiffusionLoraLoaderMixin.load_lora_into_transformer`] for more details on how the state
-        dict is loaded into `self.transformer`.
-
-        Parameters:
-            pretrained_model_name_or_path_or_dict (`str` or `os.PathLike` or `dict`):
-                See [`~loaders.StableDiffusionLoraLoaderMixin.lora_state_dict`].
-            adapter_name (`str`, *optional*):
-                Adapter name to be used for referencing the loaded adapter model. If not specified, it will use
-                `default_{i}` where i is the total number of adapters being loaded.
-            low_cpu_mem_usage (`bool`, *optional*):
-                Speed up model loading by only loading the pretrained LoRA weights and not initializing the random
-                weights.
-            hotswap (`bool`, *optional*):
-                See [`~loaders.StableDiffusionLoraLoaderMixin.load_lora_weights`].
-            kwargs (`dict`, *optional*):
-                See [`~loaders.StableDiffusionLoraLoaderMixin.lora_state_dict`].
-        """
-        if not USE_PEFT_BACKEND:
-            raise ValueError("PEFT backend is required for this method.")
-
-        low_cpu_mem_usage = kwargs.pop("low_cpu_mem_usage", _LOW_CPU_MEM_USAGE_DEFAULT_LORA)
-        if low_cpu_mem_usage and is_peft_version("<", "0.13.0"):
-            raise ValueError(
-                "`low_cpu_mem_usage=True` is not compatible with this `peft` version. Please update it with `pip install -U peft`."
-            )
-
-        # if a dict is passed, copy it instead of modifying it inplace
-        if isinstance(pretrained_model_name_or_path_or_dict, dict):
-            pretrained_model_name_or_path_or_dict = pretrained_model_name_or_path_or_dict.copy()
-
-        # First, ensure that the checkpoint is a compatible one and can be successfully loaded.
-        state_dict = self.lora_state_dict(pretrained_model_name_or_path_or_dict, **kwargs)
-
-        is_correct_format = all("lora" in key for key in state_dict.keys())
-        if not is_correct_format:
-            raise ValueError("Invalid LoRA checkpoint.")
-
-        self.load_lora_into_transformer(
-            state_dict,
-            transformer=getattr(self, self.transformer_name) if not hasattr(self, "transformer") else self.transformer,
-            adapter_name=adapter_name,
-            _pipeline=self,
-            low_cpu_mem_usage=low_cpu_mem_usage,
-            hotswap=hotswap,
-        )
-
-    @classmethod
-    # Copied from diffusers.loaders.lora_pipeline.SD3LoraLoaderMixin.load_lora_into_transformer with SD3Transformer2DModel->LTXVideoTransformer3DModel
-    def load_lora_into_transformer(
-        cls, state_dict, transformer, adapter_name=None, _pipeline=None, low_cpu_mem_usage=False, hotswap: bool = False
-    ):
-        """
-        This will load the LoRA layers specified in `state_dict` into `transformer`.
-
-        Parameters:
-            state_dict (`dict`):
-                A standard state dict containing the lora layer parameters. The keys can either be indexed directly
-                into the unet or prefixed with an additional `unet` which can be used to distinguish between text
-                encoder lora layers.
-            transformer (`LTXVideoTransformer3DModel`):
-                The Transformer model to load the LoRA layers into.
-            adapter_name (`str`, *optional*):
-                Adapter name to be used for referencing the loaded adapter model. If not specified, it will use
-                `default_{i}` where i is the total number of adapters being loaded.
-            low_cpu_mem_usage (`bool`, *optional*):
-                Speed up model loading by only loading the pretrained LoRA weights and not initializing the random
-                weights.
-            hotswap (`bool`, *optional*):
-                See [`~loaders.StableDiffusionLoraLoaderMixin.load_lora_weights`].
-        """
-        if low_cpu_mem_usage and is_peft_version("<", "0.13.0"):
-            raise ValueError(
-                "`low_cpu_mem_usage=True` is not compatible with this `peft` version. Please update it with `pip install -U peft`."
-            )
-
-        # Load the layers corresponding to transformer.
-        logger.info(f"Loading {cls.transformer_name}.")
-        transformer.load_lora_adapter(
-            state_dict,
-            network_alphas=None,
-            adapter_name=adapter_name,
-            _pipeline=_pipeline,
-            low_cpu_mem_usage=low_cpu_mem_usage,
-            hotswap=hotswap,
-        )
-
-    @classmethod
-    # Copied from diffusers.loaders.lora_pipeline.CogVideoXLoraLoaderMixin.save_lora_weights
-    def save_lora_weights(
-        cls,
-        save_directory: Union[str, os.PathLike],
-        transformer_lora_layers: Dict[str, Union[torch.nn.Module, torch.Tensor]] = None,
-        is_main_process: bool = True,
-        weight_name: str = None,
-        save_function: Callable = None,
-        safe_serialization: bool = True,
-    ):
-        r"""
-        Save the LoRA parameters corresponding to the UNet and text encoder.
-
-        Arguments:
-            save_directory (`str` or `os.PathLike`):
-                Directory to save LoRA parameters to. Will be created if it doesn't exist.
-            transformer_lora_layers (`Dict[str, torch.nn.Module]` or `Dict[str, torch.Tensor]`):
-                State dict of the LoRA layers corresponding to the `transformer`.
-            is_main_process (`bool`, *optional*, defaults to `True`):
-                Whether the process calling this is the main process or not. Useful during distributed training and you
-                need to call this function on all processes. In this case, set `is_main_process=True` only on the main
-                process to avoid race conditions.
-            save_function (`Callable`):
-                The function to use to save the state dictionary. Useful during distributed training when you need to
-                replace `torch.save` with another method. Can be configured with the environment variable
-                `DIFFUSERS_SAVE_MODE`.
-            safe_serialization (`bool`, *optional*, defaults to `True`):
-                Whether to save the model using `safetensors` or the traditional PyTorch way with `pickle`.
-        """
-        state_dict = {}
-
-        if not transformer_lora_layers:
-            raise ValueError("You must pass `transformer_lora_layers`.")
-
-        if transformer_lora_layers:
-            state_dict.update(cls.pack_weights(transformer_lora_layers, cls.transformer_name))
-
-        # Save the model
-        cls.write_lora_layers(
-            state_dict=state_dict,
-            save_directory=save_directory,
-            is_main_process=is_main_process,
-            weight_name=weight_name,
-            save_function=save_function,
-            safe_serialization=safe_serialization,
-        )
-
-    # Copied from diffusers.loaders.lora_pipeline.CogVideoXLoraLoaderMixin.fuse_lora
-    def fuse_lora(
-        self,
-        components: List[str] = ["transformer"],
-        lora_scale: float = 1.0,
-        safe_fusing: bool = False,
-        adapter_names: Optional[List[str]] = None,
-        **kwargs,
-    ):
-        r"""
-        Fuses the LoRA parameters into the original parameters of the corresponding blocks.
-
-        <Tip warning={true}>
-
-        This is an experimental API.
-
-        </Tip>
-
-        Args:
-            components: (`List[str]`): List of LoRA-injectable components to fuse the LoRAs into.
-            lora_scale (`float`, defaults to 1.0):
-                Controls how much to influence the outputs with the LoRA parameters.
-            safe_fusing (`bool`, defaults to `False`):
-                Whether to check fused weights for NaN values before fusing and if values are NaN not fusing them.
-            adapter_names (`List[str]`, *optional*):
-                Adapter names to be used for fusing. If nothing is passed, all active adapters will be fused.
-
-        Example:
-
-        ```py
-        from diffusers import DiffusionPipeline
-        import torch
-
-        pipeline = DiffusionPipeline.from_pretrained(
-            "stabilityai/stable-diffusion-xl-base-1.0", torch_dtype=torch.float16
-        ).to("cuda")
-        pipeline.load_lora_weights("nerijs/pixel-art-xl", weight_name="pixel-art-xl.safetensors", adapter_name="pixel")
-        pipeline.fuse_lora(lora_scale=0.7)
-        ```
-        """
-        super().fuse_lora(
-            components=components,
-            lora_scale=lora_scale,
-            safe_fusing=safe_fusing,
-            adapter_names=adapter_names,
-            **kwargs,
-        )
-
-    # Copied from diffusers.loaders.lora_pipeline.CogVideoXLoraLoaderMixin.unfuse_lora
-    def unfuse_lora(self, components: List[str] = ["transformer"], **kwargs):
-        r"""
-        Reverses the effect of
-        [`pipe.fuse_lora()`](https://huggingface.co/docs/diffusers/main/en/api/loaders#diffusers.loaders.LoraBaseMixin.fuse_lora).
-
-        <Tip warning={true}>
-
-        This is an experimental API.
-
-        </Tip>
-
-        Args:
-            components (`List[str]`): List of LoRA-injectable components to unfuse LoRA from.
-            unfuse_transformer (`bool`, defaults to `True`): Whether to unfuse the UNet LoRA parameters.
-        """
-        super().unfuse_lora(components=components, **kwargs)
-
-
-class SanaLoraLoaderMixin(LoraBaseMixin):
-    r"""
-    Load LoRA layers into [`SanaTransformer2DModel`]. Specific to [`SanaPipeline`].
-    """
-
-    _lora_loadable_modules = ["transformer"]
-    transformer_name = TRANSFORMER_NAME
-
-    @classmethod
-    @validate_hf_hub_args
-    # Copied from diffusers.loaders.lora_pipeline.SD3LoraLoaderMixin.lora_state_dict
-    def lora_state_dict(
-        cls,
-        pretrained_model_name_or_path_or_dict: Union[str, Dict[str, torch.Tensor]],
-        **kwargs,
-    ):
-        r"""
-        Return state dict for lora weights and the network alphas.
-
-        <Tip warning={true}>
-
-        We support loading A1111 formatted LoRA checkpoints in a limited capacity.
-
-        This function is experimental and might change in the future.
-
-        </Tip>
-
-        Parameters:
-            pretrained_model_name_or_path_or_dict (`str` or `os.PathLike` or `dict`):
-                Can be either:
-
-                    - A string, the *model id* (for example `google/ddpm-celebahq-256`) of a pretrained model hosted on
-                      the Hub.
-                    - A path to a *directory* (for example `./my_model_directory`) containing the model weights saved
-                      with [`ModelMixin.save_pretrained`].
-                    - A [torch state
-                      dict](https://pytorch.org/tutorials/beginner/saving_loading_models.html#what-is-a-state-dict).
-
-            cache_dir (`Union[str, os.PathLike]`, *optional*):
-                Path to a directory where a downloaded pretrained model configuration is cached if the standard cache
-                is not used.
-            force_download (`bool`, *optional*, defaults to `False`):
-                Whether or not to force the (re-)download of the model weights and configuration files, overriding the
-                cached versions if they exist.
-
-            proxies (`Dict[str, str]`, *optional*):
-                A dictionary of proxy servers to use by protocol or endpoint, for example, `{'http': 'foo.bar:3128',
-                'http://hostname': 'foo.bar:4012'}`. The proxies are used on each request.
-            local_files_only (`bool`, *optional*, defaults to `False`):
-                Whether to only load local model weights and configuration files or not. If set to `True`, the model
-                won't be downloaded from the Hub.
-            token (`str` or *bool*, *optional*):
-                The token to use as HTTP bearer authorization for remote files. If `True`, the token generated from
-                `diffusers-cli login` (stored in `~/.huggingface`) is used.
-            revision (`str`, *optional*, defaults to `"main"`):
-                The specific model version to use. It can be a branch name, a tag name, a commit id, or any identifier
-                allowed by Git.
-            subfolder (`str`, *optional*, defaults to `""`):
-                The subfolder location of a model file within a larger model repository on the Hub or locally.
-
-        """
-        # Load the main state dict first which has the LoRA layers for either of
-        # transformer and text encoder or both.
-        cache_dir = kwargs.pop("cache_dir", None)
-        force_download = kwargs.pop("force_download", False)
-        proxies = kwargs.pop("proxies", None)
-        local_files_only = kwargs.pop("local_files_only", None)
-        token = kwargs.pop("token", None)
-        revision = kwargs.pop("revision", None)
-        subfolder = kwargs.pop("subfolder", None)
-        weight_name = kwargs.pop("weight_name", None)
-        use_safetensors = kwargs.pop("use_safetensors", None)
-
-        allow_pickle = False
-        if use_safetensors is None:
-            use_safetensors = True
-            allow_pickle = True
-
-        user_agent = {
-            "file_type": "attn_procs_weights",
-            "framework": "pytorch",
-        }
-
-        state_dict = _fetch_state_dict(
-            pretrained_model_name_or_path_or_dict=pretrained_model_name_or_path_or_dict,
-            weight_name=weight_name,
-            use_safetensors=use_safetensors,
-            local_files_only=local_files_only,
-            cache_dir=cache_dir,
-            force_download=force_download,
-            proxies=proxies,
-            token=token,
-            revision=revision,
-            subfolder=subfolder,
-            user_agent=user_agent,
-            allow_pickle=allow_pickle,
-        )
-
-        is_dora_scale_present = any("dora_scale" in k for k in state_dict)
-        if is_dora_scale_present:
-            warn_msg = "It seems like you are using a DoRA checkpoint that is not compatible in Diffusers at the moment. So, we are going to filter out the keys associated to 'dora_scale` from the state dict. If you think this is a mistake please open an issue https://github.com/huggingface/diffusers/issues/new."
-            logger.warning(warn_msg)
-            state_dict = {k: v for k, v in state_dict.items() if "dora_scale" not in k}
-
-        return state_dict
-
-    # Copied from diffusers.loaders.lora_pipeline.CogVideoXLoraLoaderMixin.load_lora_weights
-    def load_lora_weights(
-        self,
-        pretrained_model_name_or_path_or_dict: Union[str, Dict[str, torch.Tensor]],
-        adapter_name: Optional[str] = None,
-        hotswap: bool = False,
-        **kwargs,
-    ):
-        """
-        Load LoRA weights specified in `pretrained_model_name_or_path_or_dict` into `self.transformer` and
-        `self.text_encoder`. All kwargs are forwarded to `self.lora_state_dict`. See
-        [`~loaders.StableDiffusionLoraLoaderMixin.lora_state_dict`] for more details on how the state dict is loaded.
-        See [`~loaders.StableDiffusionLoraLoaderMixin.load_lora_into_transformer`] for more details on how the state
-        dict is loaded into `self.transformer`.
-
-        Parameters:
-            pretrained_model_name_or_path_or_dict (`str` or `os.PathLike` or `dict`):
-                See [`~loaders.StableDiffusionLoraLoaderMixin.lora_state_dict`].
-            adapter_name (`str`, *optional*):
-                Adapter name to be used for referencing the loaded adapter model. If not specified, it will use
-                `default_{i}` where i is the total number of adapters being loaded.
-            low_cpu_mem_usage (`bool`, *optional*):
-                Speed up model loading by only loading the pretrained LoRA weights and not initializing the random
-                weights.
-            hotswap (`bool`, *optional*):
-                See [`~loaders.StableDiffusionLoraLoaderMixin.load_lora_weights`].
-            kwargs (`dict`, *optional*):
-                See [`~loaders.StableDiffusionLoraLoaderMixin.lora_state_dict`].
-        """
-        if not USE_PEFT_BACKEND:
-            raise ValueError("PEFT backend is required for this method.")
-
-        low_cpu_mem_usage = kwargs.pop("low_cpu_mem_usage", _LOW_CPU_MEM_USAGE_DEFAULT_LORA)
-        if low_cpu_mem_usage and is_peft_version("<", "0.13.0"):
-            raise ValueError(
-                "`low_cpu_mem_usage=True` is not compatible with this `peft` version. Please update it with `pip install -U peft`."
-            )
-
-        # if a dict is passed, copy it instead of modifying it inplace
-        if isinstance(pretrained_model_name_or_path_or_dict, dict):
-            pretrained_model_name_or_path_or_dict = pretrained_model_name_or_path_or_dict.copy()
-
-        # First, ensure that the checkpoint is a compatible one and can be successfully loaded.
-        state_dict = self.lora_state_dict(pretrained_model_name_or_path_or_dict, **kwargs)
-
-        is_correct_format = all("lora" in key for key in state_dict.keys())
-        if not is_correct_format:
-            raise ValueError("Invalid LoRA checkpoint.")
-
-        self.load_lora_into_transformer(
-            state_dict,
-            transformer=getattr(self, self.transformer_name) if not hasattr(self, "transformer") else self.transformer,
-            adapter_name=adapter_name,
-            _pipeline=self,
-            low_cpu_mem_usage=low_cpu_mem_usage,
-            hotswap=hotswap,
-        )
-
-    @classmethod
-    # Copied from diffusers.loaders.lora_pipeline.SD3LoraLoaderMixin.load_lora_into_transformer with SD3Transformer2DModel->SanaTransformer2DModel
-    def load_lora_into_transformer(
-        cls, state_dict, transformer, adapter_name=None, _pipeline=None, low_cpu_mem_usage=False, hotswap: bool = False
-    ):
-        """
-        This will load the LoRA layers specified in `state_dict` into `transformer`.
-
-        Parameters:
-            state_dict (`dict`):
-                A standard state dict containing the lora layer parameters. The keys can either be indexed directly
-                into the unet or prefixed with an additional `unet` which can be used to distinguish between text
-                encoder lora layers.
-            transformer (`SanaTransformer2DModel`):
-                The Transformer model to load the LoRA layers into.
-            adapter_name (`str`, *optional*):
-                Adapter name to be used for referencing the loaded adapter model. If not specified, it will use
-                `default_{i}` where i is the total number of adapters being loaded.
-            low_cpu_mem_usage (`bool`, *optional*):
-                Speed up model loading by only loading the pretrained LoRA weights and not initializing the random
-                weights.
-            hotswap (`bool`, *optional*):
-                See [`~loaders.StableDiffusionLoraLoaderMixin.load_lora_weights`].
-        """
-        if low_cpu_mem_usage and is_peft_version("<", "0.13.0"):
-            raise ValueError(
-                "`low_cpu_mem_usage=True` is not compatible with this `peft` version. Please update it with `pip install -U peft`."
-            )
-
-        # Load the layers corresponding to transformer.
-        logger.info(f"Loading {cls.transformer_name}.")
-        transformer.load_lora_adapter(
-            state_dict,
-            network_alphas=None,
-            adapter_name=adapter_name,
-            _pipeline=_pipeline,
-            low_cpu_mem_usage=low_cpu_mem_usage,
-            hotswap=hotswap,
-        )
-
-    @classmethod
-    # Copied from diffusers.loaders.lora_pipeline.CogVideoXLoraLoaderMixin.save_lora_weights
-    def save_lora_weights(
-        cls,
-        save_directory: Union[str, os.PathLike],
-        transformer_lora_layers: Dict[str, Union[torch.nn.Module, torch.Tensor]] = None,
-        is_main_process: bool = True,
-        weight_name: str = None,
-        save_function: Callable = None,
-        safe_serialization: bool = True,
-    ):
-        r"""
-        Save the LoRA parameters corresponding to the UNet and text encoder.
-
-        Arguments:
-            save_directory (`str` or `os.PathLike`):
-                Directory to save LoRA parameters to. Will be created if it doesn't exist.
-            transformer_lora_layers (`Dict[str, torch.nn.Module]` or `Dict[str, torch.Tensor]`):
-                State dict of the LoRA layers corresponding to the `transformer`.
-            is_main_process (`bool`, *optional*, defaults to `True`):
-                Whether the process calling this is the main process or not. Useful during distributed training and you
-                need to call this function on all processes. In this case, set `is_main_process=True` only on the main
-                process to avoid race conditions.
-            save_function (`Callable`):
-                The function to use to save the state dictionary. Useful during distributed training when you need to
-                replace `torch.save` with another method. Can be configured with the environment variable
-                `DIFFUSERS_SAVE_MODE`.
-            safe_serialization (`bool`, *optional*, defaults to `True`):
-                Whether to save the model using `safetensors` or the traditional PyTorch way with `pickle`.
-        """
-        state_dict = {}
-
-        if not transformer_lora_layers:
-            raise ValueError("You must pass `transformer_lora_layers`.")
-
-        if transformer_lora_layers:
-            state_dict.update(cls.pack_weights(transformer_lora_layers, cls.transformer_name))
-
-        # Save the model
-        cls.write_lora_layers(
-            state_dict=state_dict,
-            save_directory=save_directory,
-            is_main_process=is_main_process,
-            weight_name=weight_name,
-            save_function=save_function,
-            safe_serialization=safe_serialization,
-        )
-
-    # Copied from diffusers.loaders.lora_pipeline.CogVideoXLoraLoaderMixin.fuse_lora
-    def fuse_lora(
-        self,
-        components: List[str] = ["transformer"],
-        lora_scale: float = 1.0,
-        safe_fusing: bool = False,
-        adapter_names: Optional[List[str]] = None,
-        **kwargs,
-    ):
-        r"""
-        Fuses the LoRA parameters into the original parameters of the corresponding blocks.
-
-        <Tip warning={true}>
-
-        This is an experimental API.
-
-        </Tip>
-
-        Args:
-            components: (`List[str]`): List of LoRA-injectable components to fuse the LoRAs into.
-            lora_scale (`float`, defaults to 1.0):
-                Controls how much to influence the outputs with the LoRA parameters.
-            safe_fusing (`bool`, defaults to `False`):
-                Whether to check fused weights for NaN values before fusing and if values are NaN not fusing them.
-            adapter_names (`List[str]`, *optional*):
-                Adapter names to be used for fusing. If nothing is passed, all active adapters will be fused.
-
-        Example:
-
-        ```py
-        from diffusers import DiffusionPipeline
-        import torch
-
-        pipeline = DiffusionPipeline.from_pretrained(
-            "stabilityai/stable-diffusion-xl-base-1.0", torch_dtype=torch.float16
-        ).to("cuda")
-        pipeline.load_lora_weights("nerijs/pixel-art-xl", weight_name="pixel-art-xl.safetensors", adapter_name="pixel")
-        pipeline.fuse_lora(lora_scale=0.7)
-        ```
-        """
-        super().fuse_lora(
-            components=components,
-            lora_scale=lora_scale,
-            safe_fusing=safe_fusing,
-            adapter_names=adapter_names,
-            **kwargs,
-        )
-
-    # Copied from diffusers.loaders.lora_pipeline.CogVideoXLoraLoaderMixin.unfuse_lora
-    def unfuse_lora(self, components: List[str] = ["transformer"], **kwargs):
-        r"""
-        Reverses the effect of
-        [`pipe.fuse_lora()`](https://huggingface.co/docs/diffusers/main/en/api/loaders#diffusers.loaders.LoraBaseMixin.fuse_lora).
-
-        <Tip warning={true}>
-
-        This is an experimental API.
-
-        </Tip>
-
-        Args:
-            components (`List[str]`): List of LoRA-injectable components to unfuse LoRA from.
-            unfuse_transformer (`bool`, defaults to `True`): Whether to unfuse the UNet LoRA parameters.
-        """
-        super().unfuse_lora(components=components, **kwargs)
-
-
-class HunyuanVideoLoraLoaderMixin(LoraBaseMixin):
-    r"""
-    Load LoRA layers into [`HunyuanVideoTransformer3DModel`]. Specific to [`HunyuanVideoPipeline`].
-    """
-
-    _lora_loadable_modules = ["transformer"]
-    transformer_name = TRANSFORMER_NAME
-
-    @classmethod
-    @validate_hf_hub_args
-    def lora_state_dict(
-        cls,
-        pretrained_model_name_or_path_or_dict: Union[str, Dict[str, torch.Tensor]],
-        **kwargs,
-    ):
-        r"""
-        Return state dict for lora weights and the network alphas.
-
-        <Tip warning={true}>
-
-        We support loading original format HunyuanVideo LoRA checkpoints.
-
-        This function is experimental and might change in the future.
-
-        </Tip>
-
-        Parameters:
-            pretrained_model_name_or_path_or_dict (`str` or `os.PathLike` or `dict`):
-                Can be either:
-
-                    - A string, the *model id* (for example `google/ddpm-celebahq-256`) of a pretrained model hosted on
-                      the Hub.
-                    - A path to a *directory* (for example `./my_model_directory`) containing the model weights saved
-                      with [`ModelMixin.save_pretrained`].
-                    - A [torch state
-                      dict](https://pytorch.org/tutorials/beginner/saving_loading_models.html#what-is-a-state-dict).
-
-            cache_dir (`Union[str, os.PathLike]`, *optional*):
-                Path to a directory where a downloaded pretrained model configuration is cached if the standard cache
-                is not used.
-            force_download (`bool`, *optional*, defaults to `False`):
-                Whether or not to force the (re-)download of the model weights and configuration files, overriding the
-                cached versions if they exist.
-
-            proxies (`Dict[str, str]`, *optional*):
-                A dictionary of proxy servers to use by protocol or endpoint, for example, `{'http': 'foo.bar:3128',
-                'http://hostname': 'foo.bar:4012'}`. The proxies are used on each request.
-            local_files_only (`bool`, *optional*, defaults to `False`):
-                Whether to only load local model weights and configuration files or not. If set to `True`, the model
-                won't be downloaded from the Hub.
-            token (`str` or *bool*, *optional*):
-                The token to use as HTTP bearer authorization for remote files. If `True`, the token generated from
-                `diffusers-cli login` (stored in `~/.huggingface`) is used.
-            revision (`str`, *optional*, defaults to `"main"`):
-                The specific model version to use. It can be a branch name, a tag name, a commit id, or any identifier
-                allowed by Git.
-            subfolder (`str`, *optional*, defaults to `""`):
-                The subfolder location of a model file within a larger model repository on the Hub or locally.
-
-        """
-        # Load the main state dict first which has the LoRA layers for either of
-        # transformer and text encoder or both.
-        cache_dir = kwargs.pop("cache_dir", None)
-        force_download = kwargs.pop("force_download", False)
-        proxies = kwargs.pop("proxies", None)
-        local_files_only = kwargs.pop("local_files_only", None)
-        token = kwargs.pop("token", None)
-        revision = kwargs.pop("revision", None)
-        subfolder = kwargs.pop("subfolder", None)
-        weight_name = kwargs.pop("weight_name", None)
-        use_safetensors = kwargs.pop("use_safetensors", None)
-
-        allow_pickle = False
-        if use_safetensors is None:
-            use_safetensors = True
-            allow_pickle = True
-
-        user_agent = {
-            "file_type": "attn_procs_weights",
-            "framework": "pytorch",
-        }
-
-        state_dict = _fetch_state_dict(
-            pretrained_model_name_or_path_or_dict=pretrained_model_name_or_path_or_dict,
-            weight_name=weight_name,
-            use_safetensors=use_safetensors,
-            local_files_only=local_files_only,
-            cache_dir=cache_dir,
-            force_download=force_download,
-            proxies=proxies,
-            token=token,
-            revision=revision,
-            subfolder=subfolder,
-            user_agent=user_agent,
-            allow_pickle=allow_pickle,
-        )
-
-        is_dora_scale_present = any("dora_scale" in k for k in state_dict)
-        if is_dora_scale_present:
-            warn_msg = "It seems like you are using a DoRA checkpoint that is not compatible in Diffusers at the moment. So, we are going to filter out the keys associated to 'dora_scale` from the state dict. If you think this is a mistake please open an issue https://github.com/huggingface/diffusers/issues/new."
-            logger.warning(warn_msg)
-            state_dict = {k: v for k, v in state_dict.items() if "dora_scale" not in k}
-
-        is_original_hunyuan_video = any("img_attn_qkv" in k for k in state_dict)
-        if is_original_hunyuan_video:
-            state_dict = _convert_hunyuan_video_lora_to_diffusers(state_dict)
-
-        return state_dict
-
-    # Copied from diffusers.loaders.lora_pipeline.CogVideoXLoraLoaderMixin.load_lora_weights
-    def load_lora_weights(
-        self,
-        pretrained_model_name_or_path_or_dict: Union[str, Dict[str, torch.Tensor]],
-        adapter_name: Optional[str] = None,
-        hotswap: bool = False,
-        **kwargs,
-    ):
-        """
-        Load LoRA weights specified in `pretrained_model_name_or_path_or_dict` into `self.transformer` and
-        `self.text_encoder`. All kwargs are forwarded to `self.lora_state_dict`. See
-        [`~loaders.StableDiffusionLoraLoaderMixin.lora_state_dict`] for more details on how the state dict is loaded.
-        See [`~loaders.StableDiffusionLoraLoaderMixin.load_lora_into_transformer`] for more details on how the state
-        dict is loaded into `self.transformer`.
-
-        Parameters:
-            pretrained_model_name_or_path_or_dict (`str` or `os.PathLike` or `dict`):
-                See [`~loaders.StableDiffusionLoraLoaderMixin.lora_state_dict`].
-            adapter_name (`str`, *optional*):
-                Adapter name to be used for referencing the loaded adapter model. If not specified, it will use
-                `default_{i}` where i is the total number of adapters being loaded.
-            low_cpu_mem_usage (`bool`, *optional*):
-                Speed up model loading by only loading the pretrained LoRA weights and not initializing the random
-                weights.
-            hotswap (`bool`, *optional*):
-                See [`~loaders.StableDiffusionLoraLoaderMixin.load_lora_weights`].
-            kwargs (`dict`, *optional*):
-                See [`~loaders.StableDiffusionLoraLoaderMixin.lora_state_dict`].
-        """
-        if not USE_PEFT_BACKEND:
-            raise ValueError("PEFT backend is required for this method.")
-
-        low_cpu_mem_usage = kwargs.pop("low_cpu_mem_usage", _LOW_CPU_MEM_USAGE_DEFAULT_LORA)
-        if low_cpu_mem_usage and is_peft_version("<", "0.13.0"):
-            raise ValueError(
-                "`low_cpu_mem_usage=True` is not compatible with this `peft` version. Please update it with `pip install -U peft`."
-            )
-
-        # if a dict is passed, copy it instead of modifying it inplace
-        if isinstance(pretrained_model_name_or_path_or_dict, dict):
-            pretrained_model_name_or_path_or_dict = pretrained_model_name_or_path_or_dict.copy()
-
-        # First, ensure that the checkpoint is a compatible one and can be successfully loaded.
-        state_dict = self.lora_state_dict(pretrained_model_name_or_path_or_dict, **kwargs)
-
-        is_correct_format = all("lora" in key for key in state_dict.keys())
-        if not is_correct_format:
-            raise ValueError("Invalid LoRA checkpoint.")
-
-        self.load_lora_into_transformer(
-            state_dict,
-            transformer=getattr(self, self.transformer_name) if not hasattr(self, "transformer") else self.transformer,
-            adapter_name=adapter_name,
-            _pipeline=self,
-            low_cpu_mem_usage=low_cpu_mem_usage,
-            hotswap=hotswap,
-        )
-
-    @classmethod
-    # Copied from diffusers.loaders.lora_pipeline.SD3LoraLoaderMixin.load_lora_into_transformer with SD3Transformer2DModel->HunyuanVideoTransformer3DModel
-    def load_lora_into_transformer(
-        cls, state_dict, transformer, adapter_name=None, _pipeline=None, low_cpu_mem_usage=False, hotswap: bool = False
-    ):
-        """
-        This will load the LoRA layers specified in `state_dict` into `transformer`.
-
-        Parameters:
-            state_dict (`dict`):
-                A standard state dict containing the lora layer parameters. The keys can either be indexed directly
-                into the unet or prefixed with an additional `unet` which can be used to distinguish between text
-                encoder lora layers.
-            transformer (`HunyuanVideoTransformer3DModel`):
-                The Transformer model to load the LoRA layers into.
-            adapter_name (`str`, *optional*):
-                Adapter name to be used for referencing the loaded adapter model. If not specified, it will use
-                `default_{i}` where i is the total number of adapters being loaded.
-            low_cpu_mem_usage (`bool`, *optional*):
-                Speed up model loading by only loading the pretrained LoRA weights and not initializing the random
-                weights.
-            hotswap (`bool`, *optional*):
-                See [`~loaders.StableDiffusionLoraLoaderMixin.load_lora_weights`].
-        """
-        if low_cpu_mem_usage and is_peft_version("<", "0.13.0"):
-            raise ValueError(
-                "`low_cpu_mem_usage=True` is not compatible with this `peft` version. Please update it with `pip install -U peft`."
-            )
-
-        # Load the layers corresponding to transformer.
-        logger.info(f"Loading {cls.transformer_name}.")
-        transformer.load_lora_adapter(
-            state_dict,
-            network_alphas=None,
-            adapter_name=adapter_name,
-            _pipeline=_pipeline,
-            low_cpu_mem_usage=low_cpu_mem_usage,
-            hotswap=hotswap,
-        )
-
-    @classmethod
-    # Copied from diffusers.loaders.lora_pipeline.CogVideoXLoraLoaderMixin.save_lora_weights
-    def save_lora_weights(
-        cls,
-        save_directory: Union[str, os.PathLike],
-        transformer_lora_layers: Dict[str, Union[torch.nn.Module, torch.Tensor]] = None,
-        is_main_process: bool = True,
-        weight_name: str = None,
-        save_function: Callable = None,
-        safe_serialization: bool = True,
-    ):
-        r"""
-        Save the LoRA parameters corresponding to the UNet and text encoder.
-
-        Arguments:
-            save_directory (`str` or `os.PathLike`):
-                Directory to save LoRA parameters to. Will be created if it doesn't exist.
-            transformer_lora_layers (`Dict[str, torch.nn.Module]` or `Dict[str, torch.Tensor]`):
-                State dict of the LoRA layers corresponding to the `transformer`.
-            is_main_process (`bool`, *optional*, defaults to `True`):
-                Whether the process calling this is the main process or not. Useful during distributed training and you
-                need to call this function on all processes. In this case, set `is_main_process=True` only on the main
-                process to avoid race conditions.
-            save_function (`Callable`):
-                The function to use to save the state dictionary. Useful during distributed training when you need to
-                replace `torch.save` with another method. Can be configured with the environment variable
-                `DIFFUSERS_SAVE_MODE`.
-            safe_serialization (`bool`, *optional*, defaults to `True`):
-                Whether to save the model using `safetensors` or the traditional PyTorch way with `pickle`.
-        """
-        state_dict = {}
-
-        if not transformer_lora_layers:
-            raise ValueError("You must pass `transformer_lora_layers`.")
-
-        if transformer_lora_layers:
-            state_dict.update(cls.pack_weights(transformer_lora_layers, cls.transformer_name))
-
-        # Save the model
-        cls.write_lora_layers(
-            state_dict=state_dict,
-            save_directory=save_directory,
-            is_main_process=is_main_process,
-            weight_name=weight_name,
-            save_function=save_function,
-            safe_serialization=safe_serialization,
-        )
-
-    # Copied from diffusers.loaders.lora_pipeline.CogVideoXLoraLoaderMixin.fuse_lora
-    def fuse_lora(
-        self,
-        components: List[str] = ["transformer"],
-        lora_scale: float = 1.0,
-        safe_fusing: bool = False,
-        adapter_names: Optional[List[str]] = None,
-        **kwargs,
-    ):
-        r"""
-        Fuses the LoRA parameters into the original parameters of the corresponding blocks.
-
-        <Tip warning={true}>
-
-        This is an experimental API.
-
-        </Tip>
-
-        Args:
-            components: (`List[str]`): List of LoRA-injectable components to fuse the LoRAs into.
-            lora_scale (`float`, defaults to 1.0):
-                Controls how much to influence the outputs with the LoRA parameters.
-            safe_fusing (`bool`, defaults to `False`):
-                Whether to check fused weights for NaN values before fusing and if values are NaN not fusing them.
-            adapter_names (`List[str]`, *optional*):
-                Adapter names to be used for fusing. If nothing is passed, all active adapters will be fused.
-
-        Example:
-
-        ```py
-        from diffusers import DiffusionPipeline
-        import torch
-
-        pipeline = DiffusionPipeline.from_pretrained(
-            "stabilityai/stable-diffusion-xl-base-1.0", torch_dtype=torch.float16
-        ).to("cuda")
-        pipeline.load_lora_weights("nerijs/pixel-art-xl", weight_name="pixel-art-xl.safetensors", adapter_name="pixel")
-        pipeline.fuse_lora(lora_scale=0.7)
-        ```
-        """
-        super().fuse_lora(
-            components=components,
-            lora_scale=lora_scale,
-            safe_fusing=safe_fusing,
-            adapter_names=adapter_names,
-            **kwargs,
-        )
-
-    # Copied from diffusers.loaders.lora_pipeline.CogVideoXLoraLoaderMixin.unfuse_lora
-    def unfuse_lora(self, components: List[str] = ["transformer"], **kwargs):
-        r"""
-        Reverses the effect of
-        [`pipe.fuse_lora()`](https://huggingface.co/docs/diffusers/main/en/api/loaders#diffusers.loaders.LoraBaseMixin.fuse_lora).
-
-        <Tip warning={true}>
-
-        This is an experimental API.
-
-        </Tip>
-
-        Args:
-            components (`List[str]`): List of LoRA-injectable components to unfuse LoRA from.
-            unfuse_transformer (`bool`, defaults to `True`): Whether to unfuse the UNet LoRA parameters.
-        """
-        super().unfuse_lora(components=components, **kwargs)
-
-
-class Lumina2LoraLoaderMixin(LoraBaseMixin):
-    r"""
-    Load LoRA layers into [`Lumina2Transformer2DModel`]. Specific to [`Lumina2Text2ImgPipeline`].
-    """
-
-    _lora_loadable_modules = ["transformer"]
-    transformer_name = TRANSFORMER_NAME
-
-    @classmethod
-    @validate_hf_hub_args
-    def lora_state_dict(
-        cls,
-        pretrained_model_name_or_path_or_dict: Union[str, Dict[str, torch.Tensor]],
-        **kwargs,
-    ):
-        r"""
-        Return state dict for lora weights and the network alphas.
-
-        <Tip warning={true}>
-
-        We support loading A1111 formatted LoRA checkpoints in a limited capacity.
-
-        This function is experimental and might change in the future.
-
-        </Tip>
-
-        Parameters:
-            pretrained_model_name_or_path_or_dict (`str` or `os.PathLike` or `dict`):
-                Can be either:
-
-                    - A string, the *model id* (for example `google/ddpm-celebahq-256`) of a pretrained model hosted on
-                      the Hub.
-                    - A path to a *directory* (for example `./my_model_directory`) containing the model weights saved
-                      with [`ModelMixin.save_pretrained`].
-                    - A [torch state
-                      dict](https://pytorch.org/tutorials/beginner/saving_loading_models.html#what-is-a-state-dict).
-
-            cache_dir (`Union[str, os.PathLike]`, *optional*):
-                Path to a directory where a downloaded pretrained model configuration is cached if the standard cache
-                is not used.
-            force_download (`bool`, *optional*, defaults to `False`):
-                Whether or not to force the (re-)download of the model weights and configuration files, overriding the
-                cached versions if they exist.
-
-            proxies (`Dict[str, str]`, *optional*):
-                A dictionary of proxy servers to use by protocol or endpoint, for example, `{'http': 'foo.bar:3128',
-                'http://hostname': 'foo.bar:4012'}`. The proxies are used on each request.
-            local_files_only (`bool`, *optional*, defaults to `False`):
-                Whether to only load local model weights and configuration files or not. If set to `True`, the model
-                won't be downloaded from the Hub.
-            token (`str` or *bool*, *optional*):
-                The token to use as HTTP bearer authorization for remote files. If `True`, the token generated from
-                `diffusers-cli login` (stored in `~/.huggingface`) is used.
-            revision (`str`, *optional*, defaults to `"main"`):
-                The specific model version to use. It can be a branch name, a tag name, a commit id, or any identifier
-                allowed by Git.
-            subfolder (`str`, *optional*, defaults to `""`):
-                The subfolder location of a model file within a larger model repository on the Hub or locally.
-
-        """
-        # Load the main state dict first which has the LoRA layers for either of
-        # transformer and text encoder or both.
-        cache_dir = kwargs.pop("cache_dir", None)
-        force_download = kwargs.pop("force_download", False)
-        proxies = kwargs.pop("proxies", None)
-        local_files_only = kwargs.pop("local_files_only", None)
-        token = kwargs.pop("token", None)
-        revision = kwargs.pop("revision", None)
-        subfolder = kwargs.pop("subfolder", None)
-        weight_name = kwargs.pop("weight_name", None)
-        use_safetensors = kwargs.pop("use_safetensors", None)
-
-        allow_pickle = False
-        if use_safetensors is None:
-            use_safetensors = True
-            allow_pickle = True
-
-        user_agent = {
-            "file_type": "attn_procs_weights",
-            "framework": "pytorch",
-        }
-
-        state_dict = _fetch_state_dict(
-            pretrained_model_name_or_path_or_dict=pretrained_model_name_or_path_or_dict,
-            weight_name=weight_name,
-            use_safetensors=use_safetensors,
-            local_files_only=local_files_only,
-            cache_dir=cache_dir,
-            force_download=force_download,
-            proxies=proxies,
-            token=token,
-            revision=revision,
-            subfolder=subfolder,
-            user_agent=user_agent,
-            allow_pickle=allow_pickle,
-        )
-
-        is_dora_scale_present = any("dora_scale" in k for k in state_dict)
-        if is_dora_scale_present:
-            warn_msg = "It seems like you are using a DoRA checkpoint that is not compatible in Diffusers at the moment. So, we are going to filter out the keys associated to 'dora_scale` from the state dict. If you think this is a mistake please open an issue https://github.com/huggingface/diffusers/issues/new."
-            logger.warning(warn_msg)
-            state_dict = {k: v for k, v in state_dict.items() if "dora_scale" not in k}
-
-        # conversion.
-        non_diffusers = any(k.startswith("diffusion_model.") for k in state_dict)
-        if non_diffusers:
-            state_dict = _convert_non_diffusers_lumina2_lora_to_diffusers(state_dict)
-
-        return state_dict
-
-    # Copied from diffusers.loaders.lora_pipeline.CogVideoXLoraLoaderMixin.load_lora_weights
-    def load_lora_weights(
-        self,
-        pretrained_model_name_or_path_or_dict: Union[str, Dict[str, torch.Tensor]],
-        adapter_name: Optional[str] = None,
-        hotswap: bool = False,
-        **kwargs,
-    ):
-        """
-        Load LoRA weights specified in `pretrained_model_name_or_path_or_dict` into `self.transformer` and
-        `self.text_encoder`. All kwargs are forwarded to `self.lora_state_dict`. See
-        [`~loaders.StableDiffusionLoraLoaderMixin.lora_state_dict`] for more details on how the state dict is loaded.
-        See [`~loaders.StableDiffusionLoraLoaderMixin.load_lora_into_transformer`] for more details on how the state
-        dict is loaded into `self.transformer`.
-
-        Parameters:
-            pretrained_model_name_or_path_or_dict (`str` or `os.PathLike` or `dict`):
-                See [`~loaders.StableDiffusionLoraLoaderMixin.lora_state_dict`].
-            adapter_name (`str`, *optional*):
-                Adapter name to be used for referencing the loaded adapter model. If not specified, it will use
-                `default_{i}` where i is the total number of adapters being loaded.
-            low_cpu_mem_usage (`bool`, *optional*):
-                Speed up model loading by only loading the pretrained LoRA weights and not initializing the random
-                weights.
-            hotswap (`bool`, *optional*):
-                See [`~loaders.StableDiffusionLoraLoaderMixin.load_lora_weights`].
-            kwargs (`dict`, *optional*):
-                See [`~loaders.StableDiffusionLoraLoaderMixin.lora_state_dict`].
-        """
-        if not USE_PEFT_BACKEND:
-            raise ValueError("PEFT backend is required for this method.")
-
-        low_cpu_mem_usage = kwargs.pop("low_cpu_mem_usage", _LOW_CPU_MEM_USAGE_DEFAULT_LORA)
-        if low_cpu_mem_usage and is_peft_version("<", "0.13.0"):
-            raise ValueError(
-                "`low_cpu_mem_usage=True` is not compatible with this `peft` version. Please update it with `pip install -U peft`."
-            )
-
-        # if a dict is passed, copy it instead of modifying it inplace
-        if isinstance(pretrained_model_name_or_path_or_dict, dict):
-            pretrained_model_name_or_path_or_dict = pretrained_model_name_or_path_or_dict.copy()
-
-        # First, ensure that the checkpoint is a compatible one and can be successfully loaded.
-        state_dict = self.lora_state_dict(pretrained_model_name_or_path_or_dict, **kwargs)
-
-        is_correct_format = all("lora" in key for key in state_dict.keys())
-        if not is_correct_format:
-            raise ValueError("Invalid LoRA checkpoint.")
-
-        self.load_lora_into_transformer(
-            state_dict,
-            transformer=getattr(self, self.transformer_name) if not hasattr(self, "transformer") else self.transformer,
-            adapter_name=adapter_name,
-            _pipeline=self,
-            low_cpu_mem_usage=low_cpu_mem_usage,
-            hotswap=hotswap,
-        )
-
-    @classmethod
-    # Copied from diffusers.loaders.lora_pipeline.SD3LoraLoaderMixin.load_lora_into_transformer with SD3Transformer2DModel->Lumina2Transformer2DModel
-    def load_lora_into_transformer(
-        cls, state_dict, transformer, adapter_name=None, _pipeline=None, low_cpu_mem_usage=False, hotswap: bool = False
-    ):
-        """
-        This will load the LoRA layers specified in `state_dict` into `transformer`.
-
-        Parameters:
-            state_dict (`dict`):
-                A standard state dict containing the lora layer parameters. The keys can either be indexed directly
-                into the unet or prefixed with an additional `unet` which can be used to distinguish between text
-                encoder lora layers.
-            transformer (`Lumina2Transformer2DModel`):
-                The Transformer model to load the LoRA layers into.
-            adapter_name (`str`, *optional*):
-                Adapter name to be used for referencing the loaded adapter model. If not specified, it will use
-                `default_{i}` where i is the total number of adapters being loaded.
-            low_cpu_mem_usage (`bool`, *optional*):
-                Speed up model loading by only loading the pretrained LoRA weights and not initializing the random
-                weights.
-            hotswap (`bool`, *optional*):
-                See [`~loaders.StableDiffusionLoraLoaderMixin.load_lora_weights`].
-        """
-        if low_cpu_mem_usage and is_peft_version("<", "0.13.0"):
-            raise ValueError(
-                "`low_cpu_mem_usage=True` is not compatible with this `peft` version. Please update it with `pip install -U peft`."
-            )
-
-        # Load the layers corresponding to transformer.
-        logger.info(f"Loading {cls.transformer_name}.")
-        transformer.load_lora_adapter(
-            state_dict,
-            network_alphas=None,
-            adapter_name=adapter_name,
-            _pipeline=_pipeline,
-            low_cpu_mem_usage=low_cpu_mem_usage,
-            hotswap=hotswap,
-        )
-
-    @classmethod
-    # Copied from diffusers.loaders.lora_pipeline.CogVideoXLoraLoaderMixin.save_lora_weights
-    def save_lora_weights(
-        cls,
-        save_directory: Union[str, os.PathLike],
-        transformer_lora_layers: Dict[str, Union[torch.nn.Module, torch.Tensor]] = None,
-        is_main_process: bool = True,
-        weight_name: str = None,
-        save_function: Callable = None,
-        safe_serialization: bool = True,
-    ):
-        r"""
-        Save the LoRA parameters corresponding to the UNet and text encoder.
-
-        Arguments:
-            save_directory (`str` or `os.PathLike`):
-                Directory to save LoRA parameters to. Will be created if it doesn't exist.
-            transformer_lora_layers (`Dict[str, torch.nn.Module]` or `Dict[str, torch.Tensor]`):
-                State dict of the LoRA layers corresponding to the `transformer`.
-            is_main_process (`bool`, *optional*, defaults to `True`):
-                Whether the process calling this is the main process or not. Useful during distributed training and you
-                need to call this function on all processes. In this case, set `is_main_process=True` only on the main
-                process to avoid race conditions.
-            save_function (`Callable`):
-                The function to use to save the state dictionary. Useful during distributed training when you need to
-                replace `torch.save` with another method. Can be configured with the environment variable
-                `DIFFUSERS_SAVE_MODE`.
-            safe_serialization (`bool`, *optional*, defaults to `True`):
-                Whether to save the model using `safetensors` or the traditional PyTorch way with `pickle`.
-        """
-        state_dict = {}
-
-        if not transformer_lora_layers:
-            raise ValueError("You must pass `transformer_lora_layers`.")
-
-        if transformer_lora_layers:
-            state_dict.update(cls.pack_weights(transformer_lora_layers, cls.transformer_name))
-
-        # Save the model
-        cls.write_lora_layers(
-            state_dict=state_dict,
-            save_directory=save_directory,
-            is_main_process=is_main_process,
-            weight_name=weight_name,
-            save_function=save_function,
-            safe_serialization=safe_serialization,
-        )
-
-    # Copied from diffusers.loaders.lora_pipeline.SanaLoraLoaderMixin.fuse_lora
-    def fuse_lora(
-        self,
-        components: List[str] = ["transformer"],
-        lora_scale: float = 1.0,
-        safe_fusing: bool = False,
-        adapter_names: Optional[List[str]] = None,
-        **kwargs,
-    ):
-        r"""
-        Fuses the LoRA parameters into the original parameters of the corresponding blocks.
-
-        <Tip warning={true}>
-
-        This is an experimental API.
-
-        </Tip>
-
-        Args:
-            components: (`List[str]`): List of LoRA-injectable components to fuse the LoRAs into.
-            lora_scale (`float`, defaults to 1.0):
-                Controls how much to influence the outputs with the LoRA parameters.
-            safe_fusing (`bool`, defaults to `False`):
-                Whether to check fused weights for NaN values before fusing and if values are NaN not fusing them.
-            adapter_names (`List[str]`, *optional*):
-                Adapter names to be used for fusing. If nothing is passed, all active adapters will be fused.
-
-        Example:
-
-        ```py
-        from diffusers import DiffusionPipeline
-        import torch
-
-        pipeline = DiffusionPipeline.from_pretrained(
-            "stabilityai/stable-diffusion-xl-base-1.0", torch_dtype=torch.float16
-        ).to("cuda")
-        pipeline.load_lora_weights("nerijs/pixel-art-xl", weight_name="pixel-art-xl.safetensors", adapter_name="pixel")
-        pipeline.fuse_lora(lora_scale=0.7)
-        ```
-        """
-        super().fuse_lora(
-            components=components,
-            lora_scale=lora_scale,
-            safe_fusing=safe_fusing,
-            adapter_names=adapter_names,
-            **kwargs,
-        )
-
-    # Copied from diffusers.loaders.lora_pipeline.SanaLoraLoaderMixin.unfuse_lora
-    def unfuse_lora(self, components: List[str] = ["transformer"], **kwargs):
-        r"""
-        Reverses the effect of
-        [`pipe.fuse_lora()`](https://huggingface.co/docs/diffusers/main/en/api/loaders#diffusers.loaders.LoraBaseMixin.fuse_lora).
-
-        <Tip warning={true}>
-
-        This is an experimental API.
-
-        </Tip>
-
-        Args:
-            components (`List[str]`): List of LoRA-injectable components to unfuse LoRA from.
-            unfuse_transformer (`bool`, defaults to `True`): Whether to unfuse the UNet LoRA parameters.
-        """
-        super().unfuse_lora(components=components, **kwargs)
-
-
-class WanLoraLoaderMixin(LoraBaseMixin):
-    r"""
-    Load LoRA layers into [`WanTransformer3DModel`]. Specific to [`WanPipeline`] and `[WanImageToVideoPipeline`].
-    """
-
-    _lora_loadable_modules = ["transformer"]
-    transformer_name = TRANSFORMER_NAME
-
-    @classmethod
-    @validate_hf_hub_args
-    def lora_state_dict(
-        cls,
-        pretrained_model_name_or_path_or_dict: Union[str, Dict[str, torch.Tensor]],
-        **kwargs,
-    ):
-        r"""
-        Return state dict for lora weights and the network alphas.
-
-        <Tip warning={true}>
-
-        We support loading A1111 formatted LoRA checkpoints in a limited capacity.
-
-        This function is experimental and might change in the future.
-
-        </Tip>
-
-        Parameters:
-            pretrained_model_name_or_path_or_dict (`str` or `os.PathLike` or `dict`):
-                Can be either:
-
-                    - A string, the *model id* (for example `google/ddpm-celebahq-256`) of a pretrained model hosted on
-                      the Hub.
-                    - A path to a *directory* (for example `./my_model_directory`) containing the model weights saved
-                      with [`ModelMixin.save_pretrained`].
-                    - A [torch state
-                      dict](https://pytorch.org/tutorials/beginner/saving_loading_models.html#what-is-a-state-dict).
-
-            cache_dir (`Union[str, os.PathLike]`, *optional*):
-                Path to a directory where a downloaded pretrained model configuration is cached if the standard cache
-                is not used.
-            force_download (`bool`, *optional*, defaults to `False`):
-                Whether or not to force the (re-)download of the model weights and configuration files, overriding the
-                cached versions if they exist.
-
-            proxies (`Dict[str, str]`, *optional*):
-                A dictionary of proxy servers to use by protocol or endpoint, for example, `{'http': 'foo.bar:3128',
-                'http://hostname': 'foo.bar:4012'}`. The proxies are used on each request.
-            local_files_only (`bool`, *optional*, defaults to `False`):
-                Whether to only load local model weights and configuration files or not. If set to `True`, the model
-                won't be downloaded from the Hub.
-            token (`str` or *bool*, *optional*):
-                The token to use as HTTP bearer authorization for remote files. If `True`, the token generated from
-                `diffusers-cli login` (stored in `~/.huggingface`) is used.
-            revision (`str`, *optional*, defaults to `"main"`):
-                The specific model version to use. It can be a branch name, a tag name, a commit id, or any identifier
-                allowed by Git.
-            subfolder (`str`, *optional*, defaults to `""`):
-                The subfolder location of a model file within a larger model repository on the Hub or locally.
-
-        """
-        # Load the main state dict first which has the LoRA layers for either of
-        # transformer and text encoder or both.
-        cache_dir = kwargs.pop("cache_dir", None)
-        force_download = kwargs.pop("force_download", False)
-        proxies = kwargs.pop("proxies", None)
-        local_files_only = kwargs.pop("local_files_only", None)
-        token = kwargs.pop("token", None)
-        revision = kwargs.pop("revision", None)
-        subfolder = kwargs.pop("subfolder", None)
-        weight_name = kwargs.pop("weight_name", None)
-        use_safetensors = kwargs.pop("use_safetensors", None)
-
-        allow_pickle = False
-        if use_safetensors is None:
-            use_safetensors = True
-            allow_pickle = True
-
-        user_agent = {
-            "file_type": "attn_procs_weights",
-            "framework": "pytorch",
-        }
-
-        state_dict = _fetch_state_dict(
-            pretrained_model_name_or_path_or_dict=pretrained_model_name_or_path_or_dict,
-            weight_name=weight_name,
-            use_safetensors=use_safetensors,
-            local_files_only=local_files_only,
-            cache_dir=cache_dir,
-            force_download=force_download,
-            proxies=proxies,
-            token=token,
-            revision=revision,
-            subfolder=subfolder,
-            user_agent=user_agent,
-            allow_pickle=allow_pickle,
-        )
-        if any(k.startswith("diffusion_model.") for k in state_dict):
-            state_dict = _convert_non_diffusers_wan_lora_to_diffusers(state_dict)
-        elif any(k.startswith("lora_unet_") for k in state_dict):
-            state_dict = _convert_musubi_wan_lora_to_diffusers(state_dict)
-
-        is_dora_scale_present = any("dora_scale" in k for k in state_dict)
-        if is_dora_scale_present:
-            warn_msg = "It seems like you are using a DoRA checkpoint that is not compatible in Diffusers at the moment. So, we are going to filter out the keys associated to 'dora_scale` from the state dict. If you think this is a mistake please open an issue https://github.com/huggingface/diffusers/issues/new."
-            logger.warning(warn_msg)
-            state_dict = {k: v for k, v in state_dict.items() if "dora_scale" not in k}
-
-        return state_dict
-
-    @classmethod
-    def _maybe_expand_t2v_lora_for_i2v(
-        cls,
-        transformer: torch.nn.Module,
-        state_dict,
-    ):
-        if transformer.config.image_dim is None:
-            return state_dict
-
-        if any(k.startswith("transformer.blocks.") for k in state_dict):
-            num_blocks = len({k.split("blocks.")[1].split(".")[0] for k in state_dict})
-            is_i2v_lora = any("add_k_proj" in k for k in state_dict) and any("add_v_proj" in k for k in state_dict)
-
-            if is_i2v_lora:
-                return state_dict
-
-            for i in range(num_blocks):
-                for o, c in zip(["k_img", "v_img"], ["add_k_proj", "add_v_proj"]):
-                    state_dict[f"transformer.blocks.{i}.attn2.{c}.lora_A.weight"] = torch.zeros_like(
-                        state_dict[f"transformer.blocks.{i}.attn2.to_k.lora_A.weight"]
-                    )
-                    state_dict[f"transformer.blocks.{i}.attn2.{c}.lora_B.weight"] = torch.zeros_like(
-                        state_dict[f"transformer.blocks.{i}.attn2.to_k.lora_B.weight"]
-                    )
-
-        return state_dict
-
-    def load_lora_weights(
-        self,
-        pretrained_model_name_or_path_or_dict: Union[str, Dict[str, torch.Tensor]],
-        adapter_name: Optional[str] = None,
-        hotswap: bool = False,
-        **kwargs,
-    ):
-        """
-        Load LoRA weights specified in `pretrained_model_name_or_path_or_dict` into `self.transformer` and
-        `self.text_encoder`. All kwargs are forwarded to `self.lora_state_dict`. See
-        [`~loaders.StableDiffusionLoraLoaderMixin.lora_state_dict`] for more details on how the state dict is loaded.
-        See [`~loaders.StableDiffusionLoraLoaderMixin.load_lora_into_transformer`] for more details on how the state
-        dict is loaded into `self.transformer`.
-
-        Parameters:
-            pretrained_model_name_or_path_or_dict (`str` or `os.PathLike` or `dict`):
-                See [`~loaders.StableDiffusionLoraLoaderMixin.lora_state_dict`].
-            adapter_name (`str`, *optional*):
-                Adapter name to be used for referencing the loaded adapter model. If not specified, it will use
-                `default_{i}` where i is the total number of adapters being loaded.
-            low_cpu_mem_usage (`bool`, *optional*):
-                Speed up model loading by only loading the pretrained LoRA weights and not initializing the random
-                weights.
-            hotswap (`bool`, *optional*):
-                See [`~loaders.StableDiffusionLoraLoaderMixin.load_lora_weights`].
-            kwargs (`dict`, *optional*):
-                See [`~loaders.StableDiffusionLoraLoaderMixin.lora_state_dict`].
-        """
-        if not USE_PEFT_BACKEND:
-            raise ValueError("PEFT backend is required for this method.")
-
-        low_cpu_mem_usage = kwargs.pop("low_cpu_mem_usage", _LOW_CPU_MEM_USAGE_DEFAULT_LORA)
-        if low_cpu_mem_usage and is_peft_version("<", "0.13.0"):
-            raise ValueError(
-                "`low_cpu_mem_usage=True` is not compatible with this `peft` version. Please update it with `pip install -U peft`."
-            )
-
-        # if a dict is passed, copy it instead of modifying it inplace
-        if isinstance(pretrained_model_name_or_path_or_dict, dict):
-            pretrained_model_name_or_path_or_dict = pretrained_model_name_or_path_or_dict.copy()
-
-        # First, ensure that the checkpoint is a compatible one and can be successfully loaded.
-        state_dict = self.lora_state_dict(pretrained_model_name_or_path_or_dict, **kwargs)
-        # convert T2V LoRA to I2V LoRA (when loaded to Wan I2V) by adding zeros for the additional (missing) _img layers
-        state_dict = self._maybe_expand_t2v_lora_for_i2v(
-            transformer=getattr(self, self.transformer_name) if not hasattr(self, "transformer") else self.transformer,
-            state_dict=state_dict,
-        )
-        is_correct_format = all("lora" in key for key in state_dict.keys())
-        if not is_correct_format:
-            raise ValueError("Invalid LoRA checkpoint.")
-
-        self.load_lora_into_transformer(
-            state_dict,
-            transformer=getattr(self, self.transformer_name) if not hasattr(self, "transformer") else self.transformer,
-            adapter_name=adapter_name,
-            _pipeline=self,
-            low_cpu_mem_usage=low_cpu_mem_usage,
-            hotswap=hotswap,
-        )
-
-    @classmethod
-    # Copied from diffusers.loaders.lora_pipeline.SD3LoraLoaderMixin.load_lora_into_transformer with SD3Transformer2DModel->WanTransformer3DModel
-    def load_lora_into_transformer(
-        cls, state_dict, transformer, adapter_name=None, _pipeline=None, low_cpu_mem_usage=False, hotswap: bool = False
-    ):
-        """
-        This will load the LoRA layers specified in `state_dict` into `transformer`.
-
-        Parameters:
-            state_dict (`dict`):
-                A standard state dict containing the lora layer parameters. The keys can either be indexed directly
-                into the unet or prefixed with an additional `unet` which can be used to distinguish between text
-                encoder lora layers.
-            transformer (`WanTransformer3DModel`):
-                The Transformer model to load the LoRA layers into.
-            adapter_name (`str`, *optional*):
-                Adapter name to be used for referencing the loaded adapter model. If not specified, it will use
-                `default_{i}` where i is the total number of adapters being loaded.
-            low_cpu_mem_usage (`bool`, *optional*):
-                Speed up model loading by only loading the pretrained LoRA weights and not initializing the random
-                weights.
-            hotswap (`bool`, *optional*):
-                See [`~loaders.StableDiffusionLoraLoaderMixin.load_lora_weights`].
-        """
-        if low_cpu_mem_usage and is_peft_version("<", "0.13.0"):
-            raise ValueError(
-                "`low_cpu_mem_usage=True` is not compatible with this `peft` version. Please update it with `pip install -U peft`."
-            )
-
-        # Load the layers corresponding to transformer.
-        logger.info(f"Loading {cls.transformer_name}.")
-        transformer.load_lora_adapter(
-            state_dict,
-            network_alphas=None,
-            adapter_name=adapter_name,
-            _pipeline=_pipeline,
-            low_cpu_mem_usage=low_cpu_mem_usage,
-            hotswap=hotswap,
-        )
-
-    @classmethod
-    # Copied from diffusers.loaders.lora_pipeline.CogVideoXLoraLoaderMixin.save_lora_weights
-    def save_lora_weights(
-        cls,
-        save_directory: Union[str, os.PathLike],
-        transformer_lora_layers: Dict[str, Union[torch.nn.Module, torch.Tensor]] = None,
-        is_main_process: bool = True,
-        weight_name: str = None,
-        save_function: Callable = None,
-        safe_serialization: bool = True,
-    ):
-        r"""
-        Save the LoRA parameters corresponding to the UNet and text encoder.
-
-        Arguments:
-            save_directory (`str` or `os.PathLike`):
-                Directory to save LoRA parameters to. Will be created if it doesn't exist.
-            transformer_lora_layers (`Dict[str, torch.nn.Module]` or `Dict[str, torch.Tensor]`):
-                State dict of the LoRA layers corresponding to the `transformer`.
-            is_main_process (`bool`, *optional*, defaults to `True`):
-                Whether the process calling this is the main process or not. Useful during distributed training and you
-                need to call this function on all processes. In this case, set `is_main_process=True` only on the main
-                process to avoid race conditions.
-            save_function (`Callable`):
-                The function to use to save the state dictionary. Useful during distributed training when you need to
-                replace `torch.save` with another method. Can be configured with the environment variable
-                `DIFFUSERS_SAVE_MODE`.
-            safe_serialization (`bool`, *optional*, defaults to `True`):
-                Whether to save the model using `safetensors` or the traditional PyTorch way with `pickle`.
-        """
-        state_dict = {}
-
-        if not transformer_lora_layers:
-            raise ValueError("You must pass `transformer_lora_layers`.")
-
-        if transformer_lora_layers:
-            state_dict.update(cls.pack_weights(transformer_lora_layers, cls.transformer_name))
-
-        # Save the model
-        cls.write_lora_layers(
-            state_dict=state_dict,
-            save_directory=save_directory,
-            is_main_process=is_main_process,
-            weight_name=weight_name,
-            save_function=save_function,
-            safe_serialization=safe_serialization,
-        )
-
-    # Copied from diffusers.loaders.lora_pipeline.CogVideoXLoraLoaderMixin.fuse_lora
-    def fuse_lora(
-        self,
-        components: List[str] = ["transformer"],
-        lora_scale: float = 1.0,
-        safe_fusing: bool = False,
-        adapter_names: Optional[List[str]] = None,
-        **kwargs,
-    ):
-        r"""
-        Fuses the LoRA parameters into the original parameters of the corresponding blocks.
-
-        <Tip warning={true}>
-
-        This is an experimental API.
-
-        </Tip>
-
-        Args:
-            components: (`List[str]`): List of LoRA-injectable components to fuse the LoRAs into.
-            lora_scale (`float`, defaults to 1.0):
-                Controls how much to influence the outputs with the LoRA parameters.
-            safe_fusing (`bool`, defaults to `False`):
-                Whether to check fused weights for NaN values before fusing and if values are NaN not fusing them.
-            adapter_names (`List[str]`, *optional*):
-                Adapter names to be used for fusing. If nothing is passed, all active adapters will be fused.
-
-        Example:
-
-        ```py
-        from diffusers import DiffusionPipeline
-        import torch
-
-        pipeline = DiffusionPipeline.from_pretrained(
-            "stabilityai/stable-diffusion-xl-base-1.0", torch_dtype=torch.float16
-        ).to("cuda")
-        pipeline.load_lora_weights("nerijs/pixel-art-xl", weight_name="pixel-art-xl.safetensors", adapter_name="pixel")
-        pipeline.fuse_lora(lora_scale=0.7)
-        ```
-        """
-        super().fuse_lora(
-            components=components,
-            lora_scale=lora_scale,
-            safe_fusing=safe_fusing,
-            adapter_names=adapter_names,
-            **kwargs,
-        )
-
-    # Copied from diffusers.loaders.lora_pipeline.CogVideoXLoraLoaderMixin.unfuse_lora
-    def unfuse_lora(self, components: List[str] = ["transformer"], **kwargs):
-        r"""
-        Reverses the effect of
-        [`pipe.fuse_lora()`](https://huggingface.co/docs/diffusers/main/en/api/loaders#diffusers.loaders.LoraBaseMixin.fuse_lora).
-
-        <Tip warning={true}>
-
-        This is an experimental API.
-
-        </Tip>
-
-        Args:
-            components (`List[str]`): List of LoRA-injectable components to unfuse LoRA from.
-            unfuse_transformer (`bool`, defaults to `True`): Whether to unfuse the UNet LoRA parameters.
-        """
-        super().unfuse_lora(components=components, **kwargs)
-
-
-class CogView4LoraLoaderMixin(LoraBaseMixin):
-    r"""
-    Load LoRA layers into [`WanTransformer3DModel`]. Specific to [`CogView4Pipeline`].
-    """
-
-    _lora_loadable_modules = ["transformer"]
-    transformer_name = TRANSFORMER_NAME
-
-    @classmethod
-    @validate_hf_hub_args
-    # Copied from diffusers.loaders.lora_pipeline.CogVideoXLoraLoaderMixin.lora_state_dict
-    def lora_state_dict(
-        cls,
-        pretrained_model_name_or_path_or_dict: Union[str, Dict[str, torch.Tensor]],
-        **kwargs,
-    ):
-        r"""
-        Return state dict for lora weights and the network alphas.
-
-        <Tip warning={true}>
-
-        We support loading A1111 formatted LoRA checkpoints in a limited capacity.
-
-        This function is experimental and might change in the future.
-
-        </Tip>
-
-        Parameters:
-            pretrained_model_name_or_path_or_dict (`str` or `os.PathLike` or `dict`):
-                Can be either:
-
-                    - A string, the *model id* (for example `google/ddpm-celebahq-256`) of a pretrained model hosted on
-                      the Hub.
-                    - A path to a *directory* (for example `./my_model_directory`) containing the model weights saved
-                      with [`ModelMixin.save_pretrained`].
-                    - A [torch state
-                      dict](https://pytorch.org/tutorials/beginner/saving_loading_models.html#what-is-a-state-dict).
-
-            cache_dir (`Union[str, os.PathLike]`, *optional*):
-                Path to a directory where a downloaded pretrained model configuration is cached if the standard cache
-                is not used.
-            force_download (`bool`, *optional*, defaults to `False`):
-                Whether or not to force the (re-)download of the model weights and configuration files, overriding the
-                cached versions if they exist.
-
-            proxies (`Dict[str, str]`, *optional*):
-                A dictionary of proxy servers to use by protocol or endpoint, for example, `{'http': 'foo.bar:3128',
-                'http://hostname': 'foo.bar:4012'}`. The proxies are used on each request.
-            local_files_only (`bool`, *optional*, defaults to `False`):
-                Whether to only load local model weights and configuration files or not. If set to `True`, the model
-                won't be downloaded from the Hub.
-            token (`str` or *bool*, *optional*):
-                The token to use as HTTP bearer authorization for remote files. If `True`, the token generated from
-                `diffusers-cli login` (stored in `~/.huggingface`) is used.
-            revision (`str`, *optional*, defaults to `"main"`):
-                The specific model version to use. It can be a branch name, a tag name, a commit id, or any identifier
-                allowed by Git.
-            subfolder (`str`, *optional*, defaults to `""`):
-                The subfolder location of a model file within a larger model repository on the Hub or locally.
-
-        """
-        # Load the main state dict first which has the LoRA layers for either of
-        # transformer and text encoder or both.
-        cache_dir = kwargs.pop("cache_dir", None)
-        force_download = kwargs.pop("force_download", False)
-        proxies = kwargs.pop("proxies", None)
-        local_files_only = kwargs.pop("local_files_only", None)
-        token = kwargs.pop("token", None)
-        revision = kwargs.pop("revision", None)
-        subfolder = kwargs.pop("subfolder", None)
-        weight_name = kwargs.pop("weight_name", None)
-        use_safetensors = kwargs.pop("use_safetensors", None)
-
-        allow_pickle = False
-        if use_safetensors is None:
-            use_safetensors = True
-            allow_pickle = True
-
-        user_agent = {
-            "file_type": "attn_procs_weights",
-            "framework": "pytorch",
-        }
-
-        state_dict = _fetch_state_dict(
-            pretrained_model_name_or_path_or_dict=pretrained_model_name_or_path_or_dict,
-            weight_name=weight_name,
-            use_safetensors=use_safetensors,
-            local_files_only=local_files_only,
-            cache_dir=cache_dir,
-            force_download=force_download,
-            proxies=proxies,
-            token=token,
-            revision=revision,
-            subfolder=subfolder,
-            user_agent=user_agent,
-            allow_pickle=allow_pickle,
-        )
-
-        is_dora_scale_present = any("dora_scale" in k for k in state_dict)
-        if is_dora_scale_present:
-            warn_msg = "It seems like you are using a DoRA checkpoint that is not compatible in Diffusers at the moment. So, we are going to filter out the keys associated to 'dora_scale` from the state dict. If you think this is a mistake please open an issue https://github.com/huggingface/diffusers/issues/new."
-            logger.warning(warn_msg)
-            state_dict = {k: v for k, v in state_dict.items() if "dora_scale" not in k}
-
-        return state_dict
-
-    # Copied from diffusers.loaders.lora_pipeline.CogVideoXLoraLoaderMixin.load_lora_weights
-    def load_lora_weights(
-        self,
-        pretrained_model_name_or_path_or_dict: Union[str, Dict[str, torch.Tensor]],
-        adapter_name: Optional[str] = None,
-        hotswap: bool = False,
-        **kwargs,
-    ):
-        """
-        Load LoRA weights specified in `pretrained_model_name_or_path_or_dict` into `self.transformer` and
-        `self.text_encoder`. All kwargs are forwarded to `self.lora_state_dict`. See
-        [`~loaders.StableDiffusionLoraLoaderMixin.lora_state_dict`] for more details on how the state dict is loaded.
-        See [`~loaders.StableDiffusionLoraLoaderMixin.load_lora_into_transformer`] for more details on how the state
-        dict is loaded into `self.transformer`.
-
-        Parameters:
-            pretrained_model_name_or_path_or_dict (`str` or `os.PathLike` or `dict`):
-                See [`~loaders.StableDiffusionLoraLoaderMixin.lora_state_dict`].
-            adapter_name (`str`, *optional*):
-                Adapter name to be used for referencing the loaded adapter model. If not specified, it will use
-                `default_{i}` where i is the total number of adapters being loaded.
-            low_cpu_mem_usage (`bool`, *optional*):
-                Speed up model loading by only loading the pretrained LoRA weights and not initializing the random
-                weights.
-            hotswap (`bool`, *optional*):
-                See [`~loaders.StableDiffusionLoraLoaderMixin.load_lora_weights`].
-            kwargs (`dict`, *optional*):
-                See [`~loaders.StableDiffusionLoraLoaderMixin.lora_state_dict`].
-        """
-        if not USE_PEFT_BACKEND:
-            raise ValueError("PEFT backend is required for this method.")
-
-        low_cpu_mem_usage = kwargs.pop("low_cpu_mem_usage", _LOW_CPU_MEM_USAGE_DEFAULT_LORA)
-        if low_cpu_mem_usage and is_peft_version("<", "0.13.0"):
-            raise ValueError(
-                "`low_cpu_mem_usage=True` is not compatible with this `peft` version. Please update it with `pip install -U peft`."
-            )
-
-        # if a dict is passed, copy it instead of modifying it inplace
-        if isinstance(pretrained_model_name_or_path_or_dict, dict):
-            pretrained_model_name_or_path_or_dict = pretrained_model_name_or_path_or_dict.copy()
-
-        # First, ensure that the checkpoint is a compatible one and can be successfully loaded.
-        state_dict = self.lora_state_dict(pretrained_model_name_or_path_or_dict, **kwargs)
-
-        is_correct_format = all("lora" in key for key in state_dict.keys())
-        if not is_correct_format:
-            raise ValueError("Invalid LoRA checkpoint.")
-
-        self.load_lora_into_transformer(
-            state_dict,
-            transformer=getattr(self, self.transformer_name) if not hasattr(self, "transformer") else self.transformer,
-            adapter_name=adapter_name,
-            _pipeline=self,
-            low_cpu_mem_usage=low_cpu_mem_usage,
-            hotswap=hotswap,
-        )
-
-    @classmethod
-    # Copied from diffusers.loaders.lora_pipeline.SD3LoraLoaderMixin.load_lora_into_transformer with SD3Transformer2DModel->CogView4Transformer2DModel
-    def load_lora_into_transformer(
-        cls, state_dict, transformer, adapter_name=None, _pipeline=None, low_cpu_mem_usage=False, hotswap: bool = False
-    ):
-        """
-        This will load the LoRA layers specified in `state_dict` into `transformer`.
-
-        Parameters:
-            state_dict (`dict`):
-                A standard state dict containing the lora layer parameters. The keys can either be indexed directly
-                into the unet or prefixed with an additional `unet` which can be used to distinguish between text
-                encoder lora layers.
-            transformer (`CogView4Transformer2DModel`):
-                The Transformer model to load the LoRA layers into.
-            adapter_name (`str`, *optional*):
-                Adapter name to be used for referencing the loaded adapter model. If not specified, it will use
-                `default_{i}` where i is the total number of adapters being loaded.
-            low_cpu_mem_usage (`bool`, *optional*):
-                Speed up model loading by only loading the pretrained LoRA weights and not initializing the random
-                weights.
-            hotswap (`bool`, *optional*):
-                See [`~loaders.StableDiffusionLoraLoaderMixin.load_lora_weights`].
-        """
-        if low_cpu_mem_usage and is_peft_version("<", "0.13.0"):
-            raise ValueError(
-                "`low_cpu_mem_usage=True` is not compatible with this `peft` version. Please update it with `pip install -U peft`."
-            )
-
-        # Load the layers corresponding to transformer.
-        logger.info(f"Loading {cls.transformer_name}.")
-        transformer.load_lora_adapter(
-            state_dict,
-            network_alphas=None,
-            adapter_name=adapter_name,
-            _pipeline=_pipeline,
-            low_cpu_mem_usage=low_cpu_mem_usage,
-            hotswap=hotswap,
-        )
-
-    @classmethod
-    # Copied from diffusers.loaders.lora_pipeline.CogVideoXLoraLoaderMixin.save_lora_weights
-    def save_lora_weights(
-        cls,
-        save_directory: Union[str, os.PathLike],
-        transformer_lora_layers: Dict[str, Union[torch.nn.Module, torch.Tensor]] = None,
-        is_main_process: bool = True,
-        weight_name: str = None,
-        save_function: Callable = None,
-        safe_serialization: bool = True,
-    ):
-        r"""
-        Save the LoRA parameters corresponding to the UNet and text encoder.
-
-        Arguments:
-            save_directory (`str` or `os.PathLike`):
-                Directory to save LoRA parameters to. Will be created if it doesn't exist.
-            transformer_lora_layers (`Dict[str, torch.nn.Module]` or `Dict[str, torch.Tensor]`):
-                State dict of the LoRA layers corresponding to the `transformer`.
-            is_main_process (`bool`, *optional*, defaults to `True`):
-                Whether the process calling this is the main process or not. Useful during distributed training and you
-                need to call this function on all processes. In this case, set `is_main_process=True` only on the main
-                process to avoid race conditions.
-            save_function (`Callable`):
-                The function to use to save the state dictionary. Useful during distributed training when you need to
-                replace `torch.save` with another method. Can be configured with the environment variable
-                `DIFFUSERS_SAVE_MODE`.
-            safe_serialization (`bool`, *optional*, defaults to `True`):
-                Whether to save the model using `safetensors` or the traditional PyTorch way with `pickle`.
-        """
-        state_dict = {}
-
-        if not transformer_lora_layers:
-            raise ValueError("You must pass `transformer_lora_layers`.")
-
-        if transformer_lora_layers:
-            state_dict.update(cls.pack_weights(transformer_lora_layers, cls.transformer_name))
-
-        # Save the model
-        cls.write_lora_layers(
-            state_dict=state_dict,
-            save_directory=save_directory,
-            is_main_process=is_main_process,
-            weight_name=weight_name,
-            save_function=save_function,
-            safe_serialization=safe_serialization,
-        )
-
-    # Copied from diffusers.loaders.lora_pipeline.CogVideoXLoraLoaderMixin.fuse_lora
-    def fuse_lora(
-        self,
-        components: List[str] = ["transformer"],
-        lora_scale: float = 1.0,
-        safe_fusing: bool = False,
-        adapter_names: Optional[List[str]] = None,
-        **kwargs,
-    ):
-        r"""
-        Fuses the LoRA parameters into the original parameters of the corresponding blocks.
-
-        <Tip warning={true}>
-
-        This is an experimental API.
-
-        </Tip>
-
-        Args:
-            components: (`List[str]`): List of LoRA-injectable components to fuse the LoRAs into.
-            lora_scale (`float`, defaults to 1.0):
-                Controls how much to influence the outputs with the LoRA parameters.
-            safe_fusing (`bool`, defaults to `False`):
-                Whether to check fused weights for NaN values before fusing and if values are NaN not fusing them.
-            adapter_names (`List[str]`, *optional*):
-                Adapter names to be used for fusing. If nothing is passed, all active adapters will be fused.
-
-        Example:
-
-        ```py
-        from diffusers import DiffusionPipeline
-        import torch
-
-        pipeline = DiffusionPipeline.from_pretrained(
-            "stabilityai/stable-diffusion-xl-base-1.0", torch_dtype=torch.float16
-        ).to("cuda")
-        pipeline.load_lora_weights("nerijs/pixel-art-xl", weight_name="pixel-art-xl.safetensors", adapter_name="pixel")
-        pipeline.fuse_lora(lora_scale=0.7)
-        ```
-        """
-        super().fuse_lora(
-            components=components,
-            lora_scale=lora_scale,
-            safe_fusing=safe_fusing,
-            adapter_names=adapter_names,
-            **kwargs,
-        )
-
-    # Copied from diffusers.loaders.lora_pipeline.CogVideoXLoraLoaderMixin.unfuse_lora
-    def unfuse_lora(self, components: List[str] = ["transformer"], **kwargs):
-        r"""
-        Reverses the effect of
-        [`pipe.fuse_lora()`](https://huggingface.co/docs/diffusers/main/en/api/loaders#diffusers.loaders.LoraBaseMixin.fuse_lora).
-
-        <Tip warning={true}>
-
-        This is an experimental API.
-
-        </Tip>
-
-        Args:
-            components (`List[str]`): List of LoRA-injectable components to unfuse LoRA from.
-            unfuse_transformer (`bool`, defaults to `True`): Whether to unfuse the UNet LoRA parameters.
-        """
-        super().unfuse_lora(components=components, **kwargs)
-
-
-class HiDreamImageLoraLoaderMixin(LoraBaseMixin):
-    r"""
-    Load LoRA layers into [`HiDreamImageTransformer2DModel`]. Specific to [`HiDreamImagePipeline`].
-    """
-
-    _lora_loadable_modules = ["transformer"]
-    transformer_name = TRANSFORMER_NAME
-
-    @classmethod
-    @validate_hf_hub_args
-    # Copied from diffusers.loaders.lora_pipeline.CogVideoXLoraLoaderMixin.lora_state_dict
-    def lora_state_dict(
-        cls,
-        pretrained_model_name_or_path_or_dict: Union[str, Dict[str, torch.Tensor]],
-        **kwargs,
-    ):
-        r"""
-        Return state dict for lora weights and the network alphas.
-
-        <Tip warning={true}>
-
-        We support loading A1111 formatted LoRA checkpoints in a limited capacity.
-
-        This function is experimental and might change in the future.
-
-        </Tip>
-
-        Parameters:
-            pretrained_model_name_or_path_or_dict (`str` or `os.PathLike` or `dict`):
-                Can be either:
-
-                    - A string, the *model id* (for example `google/ddpm-celebahq-256`) of a pretrained model hosted on
-                      the Hub.
-                    - A path to a *directory* (for example `./my_model_directory`) containing the model weights saved
-                      with [`ModelMixin.save_pretrained`].
-                    - A [torch state
-                      dict](https://pytorch.org/tutorials/beginner/saving_loading_models.html#what-is-a-state-dict).
-
-            cache_dir (`Union[str, os.PathLike]`, *optional*):
-                Path to a directory where a downloaded pretrained model configuration is cached if the standard cache
-                is not used.
-            force_download (`bool`, *optional*, defaults to `False`):
-                Whether or not to force the (re-)download of the model weights and configuration files, overriding the
-                cached versions if they exist.
-
-            proxies (`Dict[str, str]`, *optional*):
-                A dictionary of proxy servers to use by protocol or endpoint, for example, `{'http': 'foo.bar:3128',
-                'http://hostname': 'foo.bar:4012'}`. The proxies are used on each request.
-            local_files_only (`bool`, *optional*, defaults to `False`):
-                Whether to only load local model weights and configuration files or not. If set to `True`, the model
-                won't be downloaded from the Hub.
-            token (`str` or *bool*, *optional*):
-                The token to use as HTTP bearer authorization for remote files. If `True`, the token generated from
-                `diffusers-cli login` (stored in `~/.huggingface`) is used.
-            revision (`str`, *optional*, defaults to `"main"`):
-                The specific model version to use. It can be a branch name, a tag name, a commit id, or any identifier
-                allowed by Git.
-            subfolder (`str`, *optional*, defaults to `""`):
-                The subfolder location of a model file within a larger model repository on the Hub or locally.
-
-        """
-        # Load the main state dict first which has the LoRA layers for either of
-        # transformer and text encoder or both.
-        cache_dir = kwargs.pop("cache_dir", None)
-        force_download = kwargs.pop("force_download", False)
-        proxies = kwargs.pop("proxies", None)
-        local_files_only = kwargs.pop("local_files_only", None)
-        token = kwargs.pop("token", None)
-        revision = kwargs.pop("revision", None)
-        subfolder = kwargs.pop("subfolder", None)
-        weight_name = kwargs.pop("weight_name", None)
-        use_safetensors = kwargs.pop("use_safetensors", None)
-
-        allow_pickle = False
-        if use_safetensors is None:
-            use_safetensors = True
-            allow_pickle = True
-
-        user_agent = {
-            "file_type": "attn_procs_weights",
-            "framework": "pytorch",
-        }
-
-        state_dict = _fetch_state_dict(
-            pretrained_model_name_or_path_or_dict=pretrained_model_name_or_path_or_dict,
-            weight_name=weight_name,
-            use_safetensors=use_safetensors,
-            local_files_only=local_files_only,
-            cache_dir=cache_dir,
-            force_download=force_download,
-            proxies=proxies,
-            token=token,
-            revision=revision,
-            subfolder=subfolder,
-            user_agent=user_agent,
-            allow_pickle=allow_pickle,
-        )
-
-        is_dora_scale_present = any("dora_scale" in k for k in state_dict)
-        if is_dora_scale_present:
-            warn_msg = "It seems like you are using a DoRA checkpoint that is not compatible in Diffusers at the moment. So, we are going to filter out the keys associated to 'dora_scale` from the state dict. If you think this is a mistake please open an issue https://github.com/huggingface/diffusers/issues/new."
-            logger.warning(warn_msg)
-            state_dict = {k: v for k, v in state_dict.items() if "dora_scale" not in k}
-
-        return state_dict
-
-    # Copied from diffusers.loaders.lora_pipeline.CogVideoXLoraLoaderMixin.load_lora_weights
-    def load_lora_weights(
-        self,
-        pretrained_model_name_or_path_or_dict: Union[str, Dict[str, torch.Tensor]],
-        adapter_name: Optional[str] = None,
-        hotswap: bool = False,
-        **kwargs,
-    ):
-        """
-        Load LoRA weights specified in `pretrained_model_name_or_path_or_dict` into `self.transformer` and
-        `self.text_encoder`. All kwargs are forwarded to `self.lora_state_dict`. See
-        [`~loaders.StableDiffusionLoraLoaderMixin.lora_state_dict`] for more details on how the state dict is loaded.
-        See [`~loaders.StableDiffusionLoraLoaderMixin.load_lora_into_transformer`] for more details on how the state
-        dict is loaded into `self.transformer`.
-
-        Parameters:
-            pretrained_model_name_or_path_or_dict (`str` or `os.PathLike` or `dict`):
-                See [`~loaders.StableDiffusionLoraLoaderMixin.lora_state_dict`].
-            adapter_name (`str`, *optional*):
-                Adapter name to be used for referencing the loaded adapter model. If not specified, it will use
-                `default_{i}` where i is the total number of adapters being loaded.
-            low_cpu_mem_usage (`bool`, *optional*):
-                Speed up model loading by only loading the pretrained LoRA weights and not initializing the random
-                weights.
-            hotswap (`bool`, *optional*):
-                See [`~loaders.StableDiffusionLoraLoaderMixin.load_lora_weights`].
-            kwargs (`dict`, *optional*):
-                See [`~loaders.StableDiffusionLoraLoaderMixin.lora_state_dict`].
-        """
-        if not USE_PEFT_BACKEND:
-            raise ValueError("PEFT backend is required for this method.")
-
-        low_cpu_mem_usage = kwargs.pop("low_cpu_mem_usage", _LOW_CPU_MEM_USAGE_DEFAULT_LORA)
-        if low_cpu_mem_usage and is_peft_version("<", "0.13.0"):
-            raise ValueError(
-                "`low_cpu_mem_usage=True` is not compatible with this `peft` version. Please update it with `pip install -U peft`."
-            )
-
-        # if a dict is passed, copy it instead of modifying it inplace
-        if isinstance(pretrained_model_name_or_path_or_dict, dict):
-            pretrained_model_name_or_path_or_dict = pretrained_model_name_or_path_or_dict.copy()
-
-        # First, ensure that the checkpoint is a compatible one and can be successfully loaded.
-        state_dict = self.lora_state_dict(pretrained_model_name_or_path_or_dict, **kwargs)
-
-        is_correct_format = all("lora" in key for key in state_dict.keys())
-        if not is_correct_format:
-            raise ValueError("Invalid LoRA checkpoint.")
-
-        self.load_lora_into_transformer(
-            state_dict,
-            transformer=getattr(self, self.transformer_name) if not hasattr(self, "transformer") else self.transformer,
-            adapter_name=adapter_name,
-            _pipeline=self,
-            low_cpu_mem_usage=low_cpu_mem_usage,
-            hotswap=hotswap,
-        )
-
-    @classmethod
-    # Copied from diffusers.loaders.lora_pipeline.SD3LoraLoaderMixin.load_lora_into_transformer with SD3Transformer2DModel->HiDreamImageTransformer2DModel
-    def load_lora_into_transformer(
-        cls, state_dict, transformer, adapter_name=None, _pipeline=None, low_cpu_mem_usage=False, hotswap: bool = False
-    ):
-        """
-        This will load the LoRA layers specified in `state_dict` into `transformer`.
-
-        Parameters:
-            state_dict (`dict`):
-                A standard state dict containing the lora layer parameters. The keys can either be indexed directly
-                into the unet or prefixed with an additional `unet` which can be used to distinguish between text
-                encoder lora layers.
-            transformer (`HiDreamImageTransformer2DModel`):
-                The Transformer model to load the LoRA layers into.
-            adapter_name (`str`, *optional*):
-                Adapter name to be used for referencing the loaded adapter model. If not specified, it will use
-                `default_{i}` where i is the total number of adapters being loaded.
-            low_cpu_mem_usage (`bool`, *optional*):
-                Speed up model loading by only loading the pretrained LoRA weights and not initializing the random
-                weights.
-            hotswap (`bool`, *optional*):
-                See [`~loaders.StableDiffusionLoraLoaderMixin.load_lora_weights`].
-        """
-        if low_cpu_mem_usage and is_peft_version("<", "0.13.0"):
-            raise ValueError(
-                "`low_cpu_mem_usage=True` is not compatible with this `peft` version. Please update it with `pip install -U peft`."
-            )
-
-        # Load the layers corresponding to transformer.
-        logger.info(f"Loading {cls.transformer_name}.")
-        transformer.load_lora_adapter(
-            state_dict,
-            network_alphas=None,
-            adapter_name=adapter_name,
-            _pipeline=_pipeline,
-            low_cpu_mem_usage=low_cpu_mem_usage,
-            hotswap=hotswap,
-        )
-
-    @classmethod
-    # Copied from diffusers.loaders.lora_pipeline.CogVideoXLoraLoaderMixin.save_lora_weights
-    def save_lora_weights(
-        cls,
-        save_directory: Union[str, os.PathLike],
-        transformer_lora_layers: Dict[str, Union[torch.nn.Module, torch.Tensor]] = None,
-        is_main_process: bool = True,
-        weight_name: str = None,
-        save_function: Callable = None,
-        safe_serialization: bool = True,
-    ):
-        r"""
-        Save the LoRA parameters corresponding to the UNet and text encoder.
-
-        Arguments:
-            save_directory (`str` or `os.PathLike`):
-                Directory to save LoRA parameters to. Will be created if it doesn't exist.
-            transformer_lora_layers (`Dict[str, torch.nn.Module]` or `Dict[str, torch.Tensor]`):
-                State dict of the LoRA layers corresponding to the `transformer`.
-            is_main_process (`bool`, *optional*, defaults to `True`):
-                Whether the process calling this is the main process or not. Useful during distributed training and you
-                need to call this function on all processes. In this case, set `is_main_process=True` only on the main
-                process to avoid race conditions.
-            save_function (`Callable`):
-                The function to use to save the state dictionary. Useful during distributed training when you need to
-                replace `torch.save` with another method. Can be configured with the environment variable
-                `DIFFUSERS_SAVE_MODE`.
-            safe_serialization (`bool`, *optional*, defaults to `True`):
-                Whether to save the model using `safetensors` or the traditional PyTorch way with `pickle`.
-        """
-        state_dict = {}
-
-        if not transformer_lora_layers:
-            raise ValueError("You must pass `transformer_lora_layers`.")
-
-        if transformer_lora_layers:
-            state_dict.update(cls.pack_weights(transformer_lora_layers, cls.transformer_name))
-
-        # Save the model
-        cls.write_lora_layers(
-            state_dict=state_dict,
-            save_directory=save_directory,
-            is_main_process=is_main_process,
-            weight_name=weight_name,
-            save_function=save_function,
-            safe_serialization=safe_serialization,
-        )
-
-    # Copied from diffusers.loaders.lora_pipeline.SanaLoraLoaderMixin.fuse_lora
-    def fuse_lora(
-        self,
-        components: List[str] = ["transformer"],
-        lora_scale: float = 1.0,
-        safe_fusing: bool = False,
-        adapter_names: Optional[List[str]] = None,
-        **kwargs,
-    ):
-        r"""
-        Fuses the LoRA parameters into the original parameters of the corresponding blocks.
-
-        <Tip warning={true}>
-
-        This is an experimental API.
-
-        </Tip>
-
-        Args:
-            components: (`List[str]`): List of LoRA-injectable components to fuse the LoRAs into.
-            lora_scale (`float`, defaults to 1.0):
-                Controls how much to influence the outputs with the LoRA parameters.
-            safe_fusing (`bool`, defaults to `False`):
-                Whether to check fused weights for NaN values before fusing and if values are NaN not fusing them.
-            adapter_names (`List[str]`, *optional*):
-                Adapter names to be used for fusing. If nothing is passed, all active adapters will be fused.
-
-        Example:
-
-        ```py
-        from diffusers import DiffusionPipeline
-        import torch
-
-        pipeline = DiffusionPipeline.from_pretrained(
-            "stabilityai/stable-diffusion-xl-base-1.0", torch_dtype=torch.float16
-        ).to("cuda")
-        pipeline.load_lora_weights("nerijs/pixel-art-xl", weight_name="pixel-art-xl.safetensors", adapter_name="pixel")
-        pipeline.fuse_lora(lora_scale=0.7)
-        ```
-        """
-        super().fuse_lora(
-            components=components,
-            lora_scale=lora_scale,
-            safe_fusing=safe_fusing,
-            adapter_names=adapter_names,
-            **kwargs,
-        )
-
-    # Copied from diffusers.loaders.lora_pipeline.SanaLoraLoaderMixin.unfuse_lora
-    def unfuse_lora(self, components: List[str] = ["transformer"], **kwargs):
-        r"""
-        Reverses the effect of
-        [`pipe.fuse_lora()`](https://huggingface.co/docs/diffusers/main/en/api/loaders#diffusers.loaders.LoraBaseMixin.fuse_lora).
-
-        <Tip warning={true}>
-
-        This is an experimental API.
-
-        </Tip>
-
-        Args:
-            components (`List[str]`): List of LoRA-injectable components to unfuse LoRA from.
-            unfuse_transformer (`bool`, defaults to `True`): Whether to unfuse the UNet LoRA parameters.
-        """
-        super().unfuse_lora(components=components, **kwargs)
->>>>>>> 3da98e7e
+class HiDreamImageLoraLoaderMixin(HiDreamImageLoraLoaderMixin):
+    def __init__(self, *args, **kwargs):
+        deprecation_message = "Importing `CogView4LoraLoaderMixin` from diffusers.loaders.lora_pipeline has been deprecated. Please use `from diffusers.loaders.lora.lora_pipeline import CogView4LoraLoaderMixin` instead."
+        deprecate("diffusers.loaders.lora_pipeline.CogView4LoraLoaderMixin", "0.36", deprecation_message)
+        super().__init__(*args, **kwargs)
 
 
 class LoraLoaderMixin(StableDiffusionLoraLoaderMixin):
