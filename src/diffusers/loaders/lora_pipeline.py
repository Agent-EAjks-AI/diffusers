--- conflicted
+++ resolved
@@ -17,16 +17,9 @@
 
 import torch
 from huggingface_hub.utils import validate_hf_hub_args
-from torch import nn
 
 from ..utils import (
     USE_PEFT_BACKEND,
-<<<<<<< HEAD
-    StateDictType,
-    convert_state_dict_to_diffusers,
-    convert_state_dict_to_peft,
-=======
->>>>>>> 12fbe3f7
     deprecate,
     is_peft_available,
     is_peft_version,
@@ -354,113 +347,6 @@
                 Speed up model loading by only loading the pretrained LoRA weights and not initializing the random
                 weights.
         """
-<<<<<<< HEAD
-        if not USE_PEFT_BACKEND:
-            raise ValueError("PEFT backend is required for this method.")
-
-        peft_kwargs = {}
-        if low_cpu_mem_usage:
-            if not is_peft_version(">=", "0.13.1"):
-                raise ValueError(
-                    "`low_cpu_mem_usage=True` is not compatible with this `peft` version. Please update it with `pip install -U peft`."
-                )
-            if not is_transformers_version(">", "4.45.2"):
-                # Note from sayakpaul: It's not in `transformers` stable yet.
-                # https://github.com/huggingface/transformers/pull/33725/
-                raise ValueError(
-                    "`low_cpu_mem_usage=True` is not compatible with this `transformers` version. Please update it with `pip install -U transformers`."
-                )
-            peft_kwargs["low_cpu_mem_usage"] = low_cpu_mem_usage
-
-        from peft import LoraConfig
-
-        # If the serialization format is new (introduced in https://github.com/huggingface/diffusers/pull/2918),
-        # then the `state_dict` keys should have `self.unet_name` and/or `self.text_encoder_name` as
-        # their prefixes.
-        keys = list(state_dict.keys())
-        prefix = cls.text_encoder_name if prefix is None else prefix
-
-        # Safe prefix to check with.
-        if any(cls.text_encoder_name in key for key in keys):
-            # Load the layers corresponding to text encoder and make necessary adjustments.
-            text_encoder_keys = [k for k in keys if k.startswith(prefix) and k.split(".")[0] == prefix]
-            text_encoder_lora_state_dict = {
-                k.replace(f"{prefix}.", ""): v for k, v in state_dict.items() if k in text_encoder_keys
-            }
-
-            if len(text_encoder_lora_state_dict) > 0:
-                logger.info(f"Loading {prefix}.")
-                rank = {}
-                text_encoder_lora_state_dict = convert_state_dict_to_diffusers(text_encoder_lora_state_dict)
-
-                # convert state dict
-                text_encoder_lora_state_dict = convert_state_dict_to_peft(text_encoder_lora_state_dict, original_type=StateDictType.DIFFUSERS)
-
-                for name, module in text_encoder.named_modules():
-                    if "lora_A" not in name and "lora_B" not in name and isinstance(module, (nn.Linear, nn.Conv2d)):
-                        rank_key = f"{name.removesuffix(".base_layer")}.lora_B.weight"
-                        if rank_key in text_encoder_lora_state_dict:
-                            rank[rank_key] = text_encoder_lora_state_dict[rank_key].shape[1]
-
-                if network_alphas is not None:
-                    alpha_keys = [
-                        k for k in network_alphas.keys() if k.startswith(prefix) and k.split(".")[0] == prefix
-                    ]
-                    network_alphas = {
-                        k.replace(f"{prefix}.", ""): v for k, v in network_alphas.items() if k in alpha_keys
-                    }
-
-                lora_config_kwargs = get_peft_kwargs(rank, network_alphas, text_encoder_lora_state_dict, is_unet=False)
-
-                if "use_dora" in lora_config_kwargs:
-                    if lora_config_kwargs["use_dora"]:
-                        if is_peft_version("<", "0.9.0"):
-                            raise ValueError(
-                                "You need `peft` 0.9.0 at least to use DoRA-enabled LoRAs. Please upgrade your installation of `peft`."
-                            )
-                    else:
-                        if is_peft_version("<", "0.9.0"):
-                            lora_config_kwargs.pop("use_dora")
-
-                if "lora_bias" in lora_config_kwargs:
-                    if lora_config_kwargs["lora_bias"]:
-                        if is_peft_version("<=", "0.13.2"):
-                            raise ValueError(
-                                "You need `peft` 0.14.0 at least to use `bias` in LoRAs. Please upgrade your installation of `peft`."
-                            )
-                    else:
-                        if is_peft_version("<=", "0.13.2"):
-                            lora_config_kwargs.pop("lora_bias")
-
-                lora_config = LoraConfig(**lora_config_kwargs)
-
-                # adapter_name
-                if adapter_name is None:
-                    adapter_name = get_adapter_name(text_encoder)
-
-                is_model_cpu_offload, is_sequential_cpu_offload = cls._optionally_disable_offloading(_pipeline)
-
-                # inject LoRA layers and load the state dict
-                # in transformers we automatically check whether the adapter name is already in use or not
-                text_encoder.load_adapter(
-                    adapter_name=adapter_name,
-                    adapter_state_dict=text_encoder_lora_state_dict,
-                    peft_config=lora_config,
-                    **peft_kwargs,
-                )
-
-                # scale LoRA layers with `lora_scale`
-                scale_lora_layers(text_encoder, weight=lora_scale)
-
-                text_encoder.to(device=text_encoder.device, dtype=text_encoder.dtype)
-
-                # Offload back.
-                if is_model_cpu_offload:
-                    _pipeline.enable_model_cpu_offload()
-                elif is_sequential_cpu_offload:
-                    _pipeline.enable_sequential_cpu_offload()
-                # Unsafe code />
-=======
         _load_lora_into_text_encoder(
             state_dict=state_dict,
             network_alphas=network_alphas,
@@ -472,7 +358,6 @@
             _pipeline=_pipeline,
             low_cpu_mem_usage=low_cpu_mem_usage,
         )
->>>>>>> 12fbe3f7
 
     @classmethod
     def save_lora_weights(
@@ -903,113 +788,6 @@
                 Speed up model loading by only loading the pretrained LoRA weights and not initializing the random
                 weights.
         """
-<<<<<<< HEAD
-        if not USE_PEFT_BACKEND:
-            raise ValueError("PEFT backend is required for this method.")
-
-        peft_kwargs = {}
-        if low_cpu_mem_usage:
-            if not is_peft_version(">=", "0.13.1"):
-                raise ValueError(
-                    "`low_cpu_mem_usage=True` is not compatible with this `peft` version. Please update it with `pip install -U peft`."
-                )
-            if not is_transformers_version(">", "4.45.2"):
-                # Note from sayakpaul: It's not in `transformers` stable yet.
-                # https://github.com/huggingface/transformers/pull/33725/
-                raise ValueError(
-                    "`low_cpu_mem_usage=True` is not compatible with this `transformers` version. Please update it with `pip install -U transformers`."
-                )
-            peft_kwargs["low_cpu_mem_usage"] = low_cpu_mem_usage
-
-        from peft import LoraConfig
-
-        # If the serialization format is new (introduced in https://github.com/huggingface/diffusers/pull/2918),
-        # then the `state_dict` keys should have `self.unet_name` and/or `self.text_encoder_name` as
-        # their prefixes.
-        keys = list(state_dict.keys())
-        prefix = cls.text_encoder_name if prefix is None else prefix
-
-        # Safe prefix to check with.
-        if any(cls.text_encoder_name in key for key in keys):
-            # Load the layers corresponding to text encoder and make necessary adjustments.
-            text_encoder_keys = [k for k in keys if k.startswith(prefix) and k.split(".")[0] == prefix]
-            text_encoder_lora_state_dict = {
-                k.replace(f"{prefix}.", ""): v for k, v in state_dict.items() if k in text_encoder_keys
-            }
-
-            if len(text_encoder_lora_state_dict) > 0:
-                logger.info(f"Loading {prefix}.")
-                rank = {}
-                text_encoder_lora_state_dict = convert_state_dict_to_diffusers(text_encoder_lora_state_dict)
-
-                # convert state dict
-                text_encoder_lora_state_dict = convert_state_dict_to_peft(text_encoder_lora_state_dict, original_type=StateDictType.DIFFUSERS)
-
-                for name, module in text_encoder.named_modules():
-                    if "lora_A" not in name and "lora_B" not in name and isinstance(module, (nn.Linear, nn.Conv2d)):
-                        rank_key = f"{name.removesuffix(".base_layer")}.lora_B.weight"
-                        if rank_key in text_encoder_lora_state_dict:
-                            rank[rank_key] = text_encoder_lora_state_dict[rank_key].shape[1]
-
-                if network_alphas is not None:
-                    alpha_keys = [
-                        k for k in network_alphas.keys() if k.startswith(prefix) and k.split(".")[0] == prefix
-                    ]
-                    network_alphas = {
-                        k.replace(f"{prefix}.", ""): v for k, v in network_alphas.items() if k in alpha_keys
-                    }
-
-                lora_config_kwargs = get_peft_kwargs(rank, network_alphas, text_encoder_lora_state_dict, is_unet=False)
-
-                if "use_dora" in lora_config_kwargs:
-                    if lora_config_kwargs["use_dora"]:
-                        if is_peft_version("<", "0.9.0"):
-                            raise ValueError(
-                                "You need `peft` 0.9.0 at least to use DoRA-enabled LoRAs. Please upgrade your installation of `peft`."
-                            )
-                    else:
-                        if is_peft_version("<", "0.9.0"):
-                            lora_config_kwargs.pop("use_dora")
-
-                if "lora_bias" in lora_config_kwargs:
-                    if lora_config_kwargs["lora_bias"]:
-                        if is_peft_version("<=", "0.13.2"):
-                            raise ValueError(
-                                "You need `peft` 0.14.0 at least to use `bias` in LoRAs. Please upgrade your installation of `peft`."
-                            )
-                    else:
-                        if is_peft_version("<=", "0.13.2"):
-                            lora_config_kwargs.pop("lora_bias")
-
-                lora_config = LoraConfig(**lora_config_kwargs)
-
-                # adapter_name
-                if adapter_name is None:
-                    adapter_name = get_adapter_name(text_encoder)
-
-                is_model_cpu_offload, is_sequential_cpu_offload = cls._optionally_disable_offloading(_pipeline)
-
-                # inject LoRA layers and load the state dict
-                # in transformers we automatically check whether the adapter name is already in use or not
-                text_encoder.load_adapter(
-                    adapter_name=adapter_name,
-                    adapter_state_dict=text_encoder_lora_state_dict,
-                    peft_config=lora_config,
-                    **peft_kwargs,
-                )
-
-                # scale LoRA layers with `lora_scale`
-                scale_lora_layers(text_encoder, weight=lora_scale)
-
-                text_encoder.to(device=text_encoder.device, dtype=text_encoder.dtype)
-
-                # Offload back.
-                if is_model_cpu_offload:
-                    _pipeline.enable_model_cpu_offload()
-                elif is_sequential_cpu_offload:
-                    _pipeline.enable_sequential_cpu_offload()
-                # Unsafe code />
-=======
         _load_lora_into_text_encoder(
             state_dict=state_dict,
             network_alphas=network_alphas,
@@ -1021,7 +799,6 @@
             _pipeline=_pipeline,
             low_cpu_mem_usage=low_cpu_mem_usage,
         )
->>>>>>> 12fbe3f7
 
     @classmethod
     def save_lora_weights(
@@ -1418,113 +1195,6 @@
                 Speed up model loading by only loading the pretrained LoRA weights and not initializing the random
                 weights.
         """
-<<<<<<< HEAD
-        if not USE_PEFT_BACKEND:
-            raise ValueError("PEFT backend is required for this method.")
-
-        peft_kwargs = {}
-        if low_cpu_mem_usage:
-            if not is_peft_version(">=", "0.13.1"):
-                raise ValueError(
-                    "`low_cpu_mem_usage=True` is not compatible with this `peft` version. Please update it with `pip install -U peft`."
-                )
-            if not is_transformers_version(">", "4.45.2"):
-                # Note from sayakpaul: It's not in `transformers` stable yet.
-                # https://github.com/huggingface/transformers/pull/33725/
-                raise ValueError(
-                    "`low_cpu_mem_usage=True` is not compatible with this `transformers` version. Please update it with `pip install -U transformers`."
-                )
-            peft_kwargs["low_cpu_mem_usage"] = low_cpu_mem_usage
-
-        from peft import LoraConfig
-
-        # If the serialization format is new (introduced in https://github.com/huggingface/diffusers/pull/2918),
-        # then the `state_dict` keys should have `self.unet_name` and/or `self.text_encoder_name` as
-        # their prefixes.
-        keys = list(state_dict.keys())
-        prefix = cls.text_encoder_name if prefix is None else prefix
-
-        # Safe prefix to check with.
-        if any(cls.text_encoder_name in key for key in keys):
-            # Load the layers corresponding to text encoder and make necessary adjustments.
-            text_encoder_keys = [k for k in keys if k.startswith(prefix) and k.split(".")[0] == prefix]
-            text_encoder_lora_state_dict = {
-                k.replace(f"{prefix}.", ""): v for k, v in state_dict.items() if k in text_encoder_keys
-            }
-
-            if len(text_encoder_lora_state_dict) > 0:
-                logger.info(f"Loading {prefix}.")
-                rank = {}
-                text_encoder_lora_state_dict = convert_state_dict_to_diffusers(text_encoder_lora_state_dict)
-
-                # convert state dict
-                text_encoder_lora_state_dict = convert_state_dict_to_peft(text_encoder_lora_state_dict, original_type=StateDictType.DIFFUSERS)
-
-                for name, module in text_encoder.named_modules():
-                    if "lora_A" not in name and "lora_B" not in name and isinstance(module, (nn.Linear, nn.Conv2d)):
-                        rank_key = f"{name.removesuffix(".base_layer")}.lora_B.weight"
-                        if rank_key in text_encoder_lora_state_dict:
-                            rank[rank_key] = text_encoder_lora_state_dict[rank_key].shape[1]
-
-                if network_alphas is not None:
-                    alpha_keys = [
-                        k for k in network_alphas.keys() if k.startswith(prefix) and k.split(".")[0] == prefix
-                    ]
-                    network_alphas = {
-                        k.replace(f"{prefix}.", ""): v for k, v in network_alphas.items() if k in alpha_keys
-                    }
-
-                lora_config_kwargs = get_peft_kwargs(rank, network_alphas, text_encoder_lora_state_dict, is_unet=False)
-
-                if "use_dora" in lora_config_kwargs:
-                    if lora_config_kwargs["use_dora"]:
-                        if is_peft_version("<", "0.9.0"):
-                            raise ValueError(
-                                "You need `peft` 0.9.0 at least to use DoRA-enabled LoRAs. Please upgrade your installation of `peft`."
-                            )
-                    else:
-                        if is_peft_version("<", "0.9.0"):
-                            lora_config_kwargs.pop("use_dora")
-
-                if "lora_bias" in lora_config_kwargs:
-                    if lora_config_kwargs["lora_bias"]:
-                        if is_peft_version("<=", "0.13.2"):
-                            raise ValueError(
-                                "You need `peft` 0.14.0 at least to use `bias` in LoRAs. Please upgrade your installation of `peft`."
-                            )
-                    else:
-                        if is_peft_version("<=", "0.13.2"):
-                            lora_config_kwargs.pop("lora_bias")
-
-                lora_config = LoraConfig(**lora_config_kwargs)
-
-                # adapter_name
-                if adapter_name is None:
-                    adapter_name = get_adapter_name(text_encoder)
-
-                is_model_cpu_offload, is_sequential_cpu_offload = cls._optionally_disable_offloading(_pipeline)
-
-                # inject LoRA layers and load the state dict
-                # in transformers we automatically check whether the adapter name is already in use or not
-                text_encoder.load_adapter(
-                    adapter_name=adapter_name,
-                    adapter_state_dict=text_encoder_lora_state_dict,
-                    peft_config=lora_config,
-                    **peft_kwargs,
-                )
-
-                # scale LoRA layers with `lora_scale`
-                scale_lora_layers(text_encoder, weight=lora_scale)
-
-                text_encoder.to(device=text_encoder.device, dtype=text_encoder.dtype)
-
-                # Offload back.
-                if is_model_cpu_offload:
-                    _pipeline.enable_model_cpu_offload()
-                elif is_sequential_cpu_offload:
-                    _pipeline.enable_sequential_cpu_offload()
-                # Unsafe code />
-=======
         _load_lora_into_text_encoder(
             state_dict=state_dict,
             network_alphas=network_alphas,
@@ -1536,7 +1206,6 @@
             _pipeline=_pipeline,
             low_cpu_mem_usage=low_cpu_mem_usage,
         )
->>>>>>> 12fbe3f7
 
     @classmethod
     def save_lora_weights(
@@ -2165,113 +1834,6 @@
                 Speed up model loading by only loading the pretrained LoRA weights and not initializing the random
                 weights.
         """
-<<<<<<< HEAD
-        if not USE_PEFT_BACKEND:
-            raise ValueError("PEFT backend is required for this method.")
-
-        peft_kwargs = {}
-        if low_cpu_mem_usage:
-            if not is_peft_version(">=", "0.13.1"):
-                raise ValueError(
-                    "`low_cpu_mem_usage=True` is not compatible with this `peft` version. Please update it with `pip install -U peft`."
-                )
-            if not is_transformers_version(">", "4.45.2"):
-                # Note from sayakpaul: It's not in `transformers` stable yet.
-                # https://github.com/huggingface/transformers/pull/33725/
-                raise ValueError(
-                    "`low_cpu_mem_usage=True` is not compatible with this `transformers` version. Please update it with `pip install -U transformers`."
-                )
-            peft_kwargs["low_cpu_mem_usage"] = low_cpu_mem_usage
-
-        from peft import LoraConfig
-
-        # If the serialization format is new (introduced in https://github.com/huggingface/diffusers/pull/2918),
-        # then the `state_dict` keys should have `self.unet_name` and/or `self.text_encoder_name` as
-        # their prefixes.
-        keys = list(state_dict.keys())
-        prefix = cls.text_encoder_name if prefix is None else prefix
-
-        # Safe prefix to check with.
-        if any(cls.text_encoder_name in key for key in keys):
-            # Load the layers corresponding to text encoder and make necessary adjustments.
-            text_encoder_keys = [k for k in keys if k.startswith(prefix) and k.split(".")[0] == prefix]
-            text_encoder_lora_state_dict = {
-                k.replace(f"{prefix}.", ""): v for k, v in state_dict.items() if k in text_encoder_keys
-            }
-
-            if len(text_encoder_lora_state_dict) > 0:
-                logger.info(f"Loading {prefix}.")
-                rank = {}
-                text_encoder_lora_state_dict = convert_state_dict_to_diffusers(text_encoder_lora_state_dict)
-
-                # convert state dict
-                text_encoder_lora_state_dict = convert_state_dict_to_peft(text_encoder_lora_state_dict, original_type=StateDictType.DIFFUSERS)
-
-                for name, module in text_encoder.named_modules():
-                    if "lora_A" not in name and "lora_B" not in name and isinstance(module, (nn.Linear, nn.Conv2d)):
-                        rank_key = f"{name.removesuffix(".base_layer")}.lora_B.weight"
-                        if rank_key in text_encoder_lora_state_dict:
-                            rank[rank_key] = text_encoder_lora_state_dict[rank_key].shape[1]
-
-                if network_alphas is not None:
-                    alpha_keys = [
-                        k for k in network_alphas.keys() if k.startswith(prefix) and k.split(".")[0] == prefix
-                    ]
-                    network_alphas = {
-                        k.replace(f"{prefix}.", ""): v for k, v in network_alphas.items() if k in alpha_keys
-                    }
-
-                lora_config_kwargs = get_peft_kwargs(rank, network_alphas, text_encoder_lora_state_dict, is_unet=False)
-
-                if "use_dora" in lora_config_kwargs:
-                    if lora_config_kwargs["use_dora"]:
-                        if is_peft_version("<", "0.9.0"):
-                            raise ValueError(
-                                "You need `peft` 0.9.0 at least to use DoRA-enabled LoRAs. Please upgrade your installation of `peft`."
-                            )
-                    else:
-                        if is_peft_version("<", "0.9.0"):
-                            lora_config_kwargs.pop("use_dora")
-
-                if "lora_bias" in lora_config_kwargs:
-                    if lora_config_kwargs["lora_bias"]:
-                        if is_peft_version("<=", "0.13.2"):
-                            raise ValueError(
-                                "You need `peft` 0.14.0 at least to use `bias` in LoRAs. Please upgrade your installation of `peft`."
-                            )
-                    else:
-                        if is_peft_version("<=", "0.13.2"):
-                            lora_config_kwargs.pop("lora_bias")
-
-                lora_config = LoraConfig(**lora_config_kwargs)
-
-                # adapter_name
-                if adapter_name is None:
-                    adapter_name = get_adapter_name(text_encoder)
-
-                is_model_cpu_offload, is_sequential_cpu_offload = cls._optionally_disable_offloading(_pipeline)
-
-                # inject LoRA layers and load the state dict
-                # in transformers we automatically check whether the adapter name is already in use or not
-                text_encoder.load_adapter(
-                    adapter_name=adapter_name,
-                    adapter_state_dict=text_encoder_lora_state_dict,
-                    peft_config=lora_config,
-                    **peft_kwargs,
-                )
-
-                # scale LoRA layers with `lora_scale`
-                scale_lora_layers(text_encoder, weight=lora_scale)
-
-                text_encoder.to(device=text_encoder.device, dtype=text_encoder.dtype)
-
-                # Offload back.
-                if is_model_cpu_offload:
-                    _pipeline.enable_model_cpu_offload()
-                elif is_sequential_cpu_offload:
-                    _pipeline.enable_sequential_cpu_offload()
-                # Unsafe code />
-=======
         _load_lora_into_text_encoder(
             state_dict=state_dict,
             network_alphas=network_alphas,
@@ -2283,7 +1845,6 @@
             _pipeline=_pipeline,
             low_cpu_mem_usage=low_cpu_mem_usage,
         )
->>>>>>> 12fbe3f7
 
     @classmethod
     # Copied from diffusers.loaders.lora_pipeline.StableDiffusionLoraLoaderMixin.save_lora_weights with unet->transformer
@@ -2810,111 +2371,17 @@
                 Speed up model loading by only loading the pretrained LoRA weights and not initializing the random
                 weights.
         """
-        if not USE_PEFT_BACKEND:
-            raise ValueError("PEFT backend is required for this method.")
-
-        peft_kwargs = {}
-        if low_cpu_mem_usage:
-            if not is_peft_version(">=", "0.13.1"):
-                raise ValueError(
-                    "`low_cpu_mem_usage=True` is not compatible with this `peft` version. Please update it with `pip install -U peft`."
-                )
-            if not is_transformers_version(">", "4.45.2"):
-                # Note from sayakpaul: It's not in `transformers` stable yet.
-                # https://github.com/huggingface/transformers/pull/33725/
-                raise ValueError(
-                    "`low_cpu_mem_usage=True` is not compatible with this `transformers` version. Please update it with `pip install -U transformers`."
-                )
-            peft_kwargs["low_cpu_mem_usage"] = low_cpu_mem_usage
-
-        from peft import LoraConfig
-
-        # If the serialization format is new (introduced in https://github.com/huggingface/diffusers/pull/2918),
-        # then the `state_dict` keys should have `self.unet_name` and/or `self.text_encoder_name` as
-        # their prefixes.
-        keys = list(state_dict.keys())
-        prefix = cls.text_encoder_name if prefix is None else prefix
-
-        # Safe prefix to check with.
-        if any(cls.text_encoder_name in key for key in keys):
-            # Load the layers corresponding to text encoder and make necessary adjustments.
-            text_encoder_keys = [k for k in keys if k.startswith(prefix) and k.split(".")[0] == prefix]
-            text_encoder_lora_state_dict = {
-                k.replace(f"{prefix}.", ""): v for k, v in state_dict.items() if k in text_encoder_keys
-            }
-
-            if len(text_encoder_lora_state_dict) > 0:
-                logger.info(f"Loading {prefix}.")
-                rank = {}
-                text_encoder_lora_state_dict = convert_state_dict_to_diffusers(text_encoder_lora_state_dict)
-
-                # convert state dict
-                text_encoder_lora_state_dict = convert_state_dict_to_peft(text_encoder_lora_state_dict, original_type=StateDictType.DIFFUSERS)
-
-                for name, module in text_encoder.named_modules():
-                    if "lora_A" not in name and "lora_B" not in name and isinstance(module, (nn.Linear, nn.Conv2d)):
-                        rank_key = f"{name.removesuffix(".base_layer")}.lora_B.weight"
-                        if rank_key in text_encoder_lora_state_dict:
-                            rank[rank_key] = text_encoder_lora_state_dict[rank_key].shape[1]
-
-                if network_alphas is not None:
-                    alpha_keys = [
-                        k for k in network_alphas.keys() if k.startswith(prefix) and k.split(".")[0] == prefix
-                    ]
-                    network_alphas = {
-                        k.replace(f"{prefix}.", ""): v for k, v in network_alphas.items() if k in alpha_keys
-                    }
-
-                lora_config_kwargs = get_peft_kwargs(rank, network_alphas, text_encoder_lora_state_dict, is_unet=False)
-
-                if "use_dora" in lora_config_kwargs:
-                    if lora_config_kwargs["use_dora"]:
-                        if is_peft_version("<", "0.9.0"):
-                            raise ValueError(
-                                "You need `peft` 0.9.0 at least to use DoRA-enabled LoRAs. Please upgrade your installation of `peft`."
-                            )
-                    else:
-                        if is_peft_version("<", "0.9.0"):
-                            lora_config_kwargs.pop("use_dora")
-
-                if "lora_bias" in lora_config_kwargs:
-                    if lora_config_kwargs["lora_bias"]:
-                        if is_peft_version("<=", "0.13.2"):
-                            raise ValueError(
-                                "You need `peft` 0.14.0 at least to use `bias` in LoRAs. Please upgrade your installation of `peft`."
-                            )
-                    else:
-                        if is_peft_version("<=", "0.13.2"):
-                            lora_config_kwargs.pop("lora_bias")
-
-                lora_config = LoraConfig(**lora_config_kwargs)
-
-                # adapter_name
-                if adapter_name is None:
-                    adapter_name = get_adapter_name(text_encoder)
-
-                is_model_cpu_offload, is_sequential_cpu_offload = cls._optionally_disable_offloading(_pipeline)
-
-                # inject LoRA layers and load the state dict
-                # in transformers we automatically check whether the adapter name is already in use or not
-                text_encoder.load_adapter(
-                    adapter_name=adapter_name,
-                    adapter_state_dict=text_encoder_lora_state_dict,
-                    peft_config=lora_config,
-                    **peft_kwargs,
-                )
-
-                # scale LoRA layers with `lora_scale`
-                scale_lora_layers(text_encoder, weight=lora_scale)
-
-                text_encoder.to(device=text_encoder.device, dtype=text_encoder.dtype)
-
-                # Offload back.
-                if is_model_cpu_offload:
-                    _pipeline.enable_model_cpu_offload()
-                elif is_sequential_cpu_offload:
-                    _pipeline.enable_sequential_cpu_offload()
-                # Unsafe code />
+        _load_lora_into_text_encoder(
+            state_dict=state_dict,
+            network_alphas=network_alphas,
+            lora_scale=lora_scale,
+            text_encoder=text_encoder,
+            prefix=prefix,
+            text_encoder_name=cls.text_encoder_name,
+            adapter_name=adapter_name,
+            _pipeline=_pipeline,
+            low_cpu_mem_usage=low_cpu_mem_usage,
+        )
 
     @classmethod
     # Copied from diffusers.loaders.lora_pipeline.StableDiffusionLoraLoaderMixin.save_lora_weights with unet->transformer
@@ -2973,7 +2440,7 @@
 
     def fuse_lora(
         self,
-        components: List[str] = ["transformer", "text_encoder"],
+        components: List[str] = ["transformer"],
         lora_scale: float = 1.0,
         safe_fusing: bool = False,
         adapter_names: Optional[List[str]] = None,
@@ -3367,113 +2834,6 @@
                 Speed up model loading by only loading the pretrained LoRA weights and not initializing the random
                 weights.
         """
-<<<<<<< HEAD
-        if not USE_PEFT_BACKEND:
-            raise ValueError("PEFT backend is required for this method.")
-
-        peft_kwargs = {}
-        if low_cpu_mem_usage:
-            if not is_peft_version(">=", "0.13.1"):
-                raise ValueError(
-                    "`low_cpu_mem_usage=True` is not compatible with this `peft` version. Please update it with `pip install -U peft`."
-                )
-            if not is_transformers_version(">", "4.45.2"):
-                # Note from sayakpaul: It's not in `transformers` stable yet.
-                # https://github.com/huggingface/transformers/pull/33725/
-                raise ValueError(
-                    "`low_cpu_mem_usage=True` is not compatible with this `transformers` version. Please update it with `pip install -U transformers`."
-                )
-            peft_kwargs["low_cpu_mem_usage"] = low_cpu_mem_usage
-
-        from peft import LoraConfig
-
-        # If the serialization format is new (introduced in https://github.com/huggingface/diffusers/pull/2918),
-        # then the `state_dict` keys should have `self.unet_name` and/or `self.text_encoder_name` as
-        # their prefixes.
-        keys = list(state_dict.keys())
-        prefix = cls.text_encoder_name if prefix is None else prefix
-
-        # Safe prefix to check with.
-        if any(cls.text_encoder_name in key for key in keys):
-            # Load the layers corresponding to text encoder and make necessary adjustments.
-            text_encoder_keys = [k for k in keys if k.startswith(prefix) and k.split(".")[0] == prefix]
-            text_encoder_lora_state_dict = {
-                k.replace(f"{prefix}.", ""): v for k, v in state_dict.items() if k in text_encoder_keys
-            }
-
-            if len(text_encoder_lora_state_dict) > 0:
-                logger.info(f"Loading {prefix}.")
-                rank = {}
-                text_encoder_lora_state_dict = convert_state_dict_to_diffusers(text_encoder_lora_state_dict)
-
-                # convert state dict
-                text_encoder_lora_state_dict = convert_state_dict_to_peft(text_encoder_lora_state_dict, original_type=StateDictType.DIFFUSERS)
-
-                for name, module in text_encoder.named_modules():
-                    if "lora_A" not in name and "lora_B" not in name and isinstance(module, (nn.Linear, nn.Conv2d)):
-                        rank_key = f"{name.removesuffix(".base_layer")}.lora_B.weight"
-                        if rank_key in text_encoder_lora_state_dict:
-                            rank[rank_key] = text_encoder_lora_state_dict[rank_key].shape[1]
-
-                if network_alphas is not None:
-                    alpha_keys = [
-                        k for k in network_alphas.keys() if k.startswith(prefix) and k.split(".")[0] == prefix
-                    ]
-                    network_alphas = {
-                        k.replace(f"{prefix}.", ""): v for k, v in network_alphas.items() if k in alpha_keys
-                    }
-
-                lora_config_kwargs = get_peft_kwargs(rank, network_alphas, text_encoder_lora_state_dict, is_unet=False)
-
-                if "use_dora" in lora_config_kwargs:
-                    if lora_config_kwargs["use_dora"]:
-                        if is_peft_version("<", "0.9.0"):
-                            raise ValueError(
-                                "You need `peft` 0.9.0 at least to use DoRA-enabled LoRAs. Please upgrade your installation of `peft`."
-                            )
-                    else:
-                        if is_peft_version("<", "0.9.0"):
-                            lora_config_kwargs.pop("use_dora")
-
-                if "lora_bias" in lora_config_kwargs:
-                    if lora_config_kwargs["lora_bias"]:
-                        if is_peft_version("<=", "0.13.2"):
-                            raise ValueError(
-                                "You need `peft` 0.14.0 at least to use `bias` in LoRAs. Please upgrade your installation of `peft`."
-                            )
-                    else:
-                        if is_peft_version("<=", "0.13.2"):
-                            lora_config_kwargs.pop("lora_bias")
-
-                lora_config = LoraConfig(**lora_config_kwargs)
-
-                # adapter_name
-                if adapter_name is None:
-                    adapter_name = get_adapter_name(text_encoder)
-
-                is_model_cpu_offload, is_sequential_cpu_offload = cls._optionally_disable_offloading(_pipeline)
-
-                # inject LoRA layers and load the state dict
-                # in transformers we automatically check whether the adapter name is already in use or not
-                text_encoder.load_adapter(
-                    adapter_name=adapter_name,
-                    adapter_state_dict=text_encoder_lora_state_dict,
-                    peft_config=lora_config,
-                    **peft_kwargs,
-                )
-
-                # scale LoRA layers with `lora_scale`
-                scale_lora_layers(text_encoder, weight=lora_scale)
-
-                text_encoder.to(device=text_encoder.device, dtype=text_encoder.dtype)
-
-                # Offload back.
-                if is_model_cpu_offload:
-                    _pipeline.enable_model_cpu_offload()
-                elif is_sequential_cpu_offload:
-                    _pipeline.enable_sequential_cpu_offload()
-                # Unsafe code />
-=======
         _load_lora_into_text_encoder(
             state_dict=state_dict,
             network_alphas=network_alphas,
@@ -3485,7 +2845,6 @@
             _pipeline=_pipeline,
             low_cpu_mem_usage=low_cpu_mem_usage,
         )
->>>>>>> 12fbe3f7
 
     @classmethod
     def save_lora_weights(
