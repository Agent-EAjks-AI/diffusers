# coding=utf-8
# Copyright 2025 The HuggingFace Inc. team.
#
# Licensed under the Apache License, Version 2.0 (the "License");
# you may not use this file except in compliance with the License.
# You may obtain a copy of the License at
#
#     http://www.apache.org/licenses/LICENSE-2.0
#
# Unless required by applicable law or agreed to in writing, software
# distributed under the License is distributed on an "AS IS" BASIS,
# WITHOUT WARRANTIES OR CONDITIONS OF ANY KIND, either express or implied.
# See the License for the specific language governing permissions and
# limitations under the License.
"""Utilities to dynamically load objects from the Hub."""

import importlib
import signal
import inspect
import json
import os
import re
import shutil
import sys
import threading
from pathlib import Path
from types import ModuleType
from typing import Dict, Optional, Union
from urllib import request

from huggingface_hub import hf_hub_download, model_info
from huggingface_hub.utils import RevisionNotFoundError, validate_hf_hub_args
from packaging import version

from .. import __version__
from . import DIFFUSERS_DYNAMIC_MODULE_NAME, HF_MODULES_CACHE, logging


logger = logging.get_logger(__name__)  # pylint: disable=invalid-name

# See https://huggingface.co/datasets/diffusers/community-pipelines-mirror
COMMUNITY_PIPELINES_MIRROR_ID = "diffusers/community-pipelines-mirror"
TIME_OUT_REMOTE_CODE = int(os.getenv("DIFFUSERS_TIMEOUT_REMOTE_CODE", 15))
_HF_REMOTE_CODE_LOCK = threading.Lock()


def get_diffusers_versions():
    url = "https://pypi.org/pypi/diffusers/json"
    releases = json.loads(request.urlopen(url).read())["releases"].keys()
    return sorted(releases, key=lambda x: version.Version(x))


def init_hf_modules():
    """
    Creates the cache directory for modules with an init, and adds it to the Python path.
    """
    # This function has already been executed if HF_MODULES_CACHE already is in the Python path.
    if HF_MODULES_CACHE in sys.path:
        return

    sys.path.append(HF_MODULES_CACHE)
    os.makedirs(HF_MODULES_CACHE, exist_ok=True)
    init_path = Path(HF_MODULES_CACHE) / "__init__.py"
    if not init_path.exists():
        init_path.touch()


def create_dynamic_module(name: Union[str, os.PathLike]):
    """
    Creates a dynamic module in the cache directory for modules.
    """
    init_hf_modules()
    dynamic_module_path = Path(HF_MODULES_CACHE) / name
    # If the parent module does not exist yet, recursively create it.
    if not dynamic_module_path.parent.exists():
        create_dynamic_module(dynamic_module_path.parent)
    os.makedirs(dynamic_module_path, exist_ok=True)
    init_path = dynamic_module_path / "__init__.py"
    if not init_path.exists():
        init_path.touch()


def get_relative_imports(module_file):
    """
    Get the list of modules that are relatively imported in a module file.

    Args:
        module_file (`str` or `os.PathLike`): The module file to inspect.
    """
    with open(module_file, "r", encoding="utf-8") as f:
        content = f.read()

    # Imports of the form `import .xxx`
    relative_imports = re.findall(r"^\s*import\s+\.(\S+)\s*$", content, flags=re.MULTILINE)
    # Imports of the form `from .xxx import yyy`
    relative_imports += re.findall(r"^\s*from\s+\.(\S+)\s+import", content, flags=re.MULTILINE)
    # Unique-ify
    return list(set(relative_imports))


def get_relative_import_files(module_file):
    """
    Get the list of all files that are needed for a given module. Note that this function recurses through the relative
    imports (if a imports b and b imports c, it will return module files for b and c).

    Args:
        module_file (`str` or `os.PathLike`): The module file to inspect.
    """
    no_change = False
    files_to_check = [module_file]
    all_relative_imports = []

    # Let's recurse through all relative imports
    while not no_change:
        new_imports = []
        for f in files_to_check:
            new_imports.extend(get_relative_imports(f))

        module_path = Path(module_file).parent
        new_import_files = [str(module_path / m) for m in new_imports]
        new_import_files = [f for f in new_import_files if f not in all_relative_imports]
        files_to_check = [f"{f}.py" for f in new_import_files]

        no_change = len(new_import_files) == 0
        all_relative_imports.extend(files_to_check)

    return all_relative_imports


def check_imports(filename):
    """
    Check if the current Python environment contains all the libraries that are imported in a file.
    """
    with open(filename, "r", encoding="utf-8") as f:
        content = f.read()

    # Imports of the form `import xxx`
    imports = re.findall(r"^\s*import\s+(\S+)\s*$", content, flags=re.MULTILINE)
    # Imports of the form `from xxx import yyy`
    imports += re.findall(r"^\s*from\s+(\S+)\s+import", content, flags=re.MULTILINE)
    # Only keep the top-level module
    imports = [imp.split(".")[0] for imp in imports if not imp.startswith(".")]

    # Unique-ify and test we got them all
    imports = list(set(imports))
    missing_packages = []
    for imp in imports:
        try:
            importlib.import_module(imp)
        except ImportError:
            missing_packages.append(imp)

    if len(missing_packages) > 0:
        raise ImportError(
            "This modeling file requires the following packages that were not found in your environment: "
            f"{', '.join(missing_packages)}. Run `pip install {' '.join(missing_packages)}`"
        )

    return get_relative_imports(filename)


<<<<<<< HEAD
def _raise_timeout_error(signum, frame):
    raise ValueError(
        "Loading this model requires you to execute custom code contained in the model repository on your local "
        "machine. Please set the option `trust_remote_code=True` to permit loading of this model."
    )


def resolve_trust_remote_code(trust_remote_code, model_name, has_remote_code):
    if trust_remote_code is None:
        if has_remote_code and TIME_OUT_REMOTE_CODE > 0:
            prev_sig_handler = None
            try:
                prev_sig_handler = signal.signal(signal.SIGALRM, _raise_timeout_error)
                signal.alarm(TIME_OUT_REMOTE_CODE)
                while trust_remote_code is None:
                    answer = input(
                        f"The repository for {model_name} contains custom code which must be executed to correctly "
                        f"load the model. You can inspect the repository content at https://hf.co/{model_name}.\n"
                        f"You can avoid this prompt in future by passing the argument `trust_remote_code=True`.\n\n"
                        f"Do you wish to run the custom code? [y/N] "
                    )
                    if answer.lower() in ["yes", "y", "1"]:
                        trust_remote_code = True
                    elif answer.lower() in ["no", "n", "0", ""]:
                        trust_remote_code = False
                signal.alarm(0)
            except Exception:
                # OS which does not support signal.SIGALRM
                raise ValueError(
                    f"The repository for {model_name} contains custom code which must be executed to correctly "
                    f"load the model. You can inspect the repository content at https://hf.co/{model_name}.\n"
                    f"Please pass the argument `trust_remote_code=True` to allow custom code to be run."
                )
            finally:
                if prev_sig_handler is not None:
                    signal.signal(signal.SIGALRM, prev_sig_handler)
                    signal.alarm(0)
        elif has_remote_code:
            # For the CI which puts the timeout at 0
            _raise_timeout_error(None, None)

    if has_remote_code and not trust_remote_code:
        raise ValueError(
            f"Loading {model_name} requires you to execute the configuration file in that"
            " repo on your local machine. Make sure you have read the code there to avoid malicious use, then"
            " set the option `trust_remote_code=True` to remove this error."
        )

    return trust_remote_code


def get_class_in_module(class_name, module_path, force_reload=False):
    """
    Import a module on the cache directory for modules and extract a class from it.
    """
    name = os.path.normpath(module_path)
    if name.endswith(".py"):
        name = name[:-3]
    name = name.replace(os.path.sep, ".")
    module_file: Path = Path(HF_MODULES_CACHE) / module_path

    with _HF_REMOTE_CODE_LOCK:
        if force_reload:
            sys.modules.pop(name, None)
            importlib.invalidate_caches()
        cached_module: Optional[ModuleType] = sys.modules.get(name)
        module_spec = importlib.util.spec_from_file_location(name, location=module_file)

        module: ModuleType
        if cached_module is None:
            module = importlib.util.module_from_spec(module_spec)
            # insert it into sys.modules before any loading begins
            sys.modules[name] = module
        else:
            module = cached_module

        module_spec.loader.exec_module(module)
=======
def get_class_in_module(class_name, module_path, pretrained_model_name_or_path=None):
    """
    Import a module on the cache directory for modules and extract a class from it.
    """
    module_path = module_path.replace(os.path.sep, ".")
    try:
        module = importlib.import_module(module_path)
    except ModuleNotFoundError as e:
        # This can happen when the repo id contains ".", which Python's import machinery interprets as a directory
        # separator. We do a bit of monkey patching to detect and fix this case.
        if not (
            pretrained_model_name_or_path is not None
            and "." in pretrained_model_name_or_path
            and module_path.startswith("diffusers_modules")
            and pretrained_model_name_or_path.replace("/", "--") in module_path
        ):
            raise e  # We can't figure this one out, just reraise the original error

        corrected_path = os.path.join(HF_MODULES_CACHE, module_path.replace(".", "/")) + ".py"
        corrected_path = corrected_path.replace(
            pretrained_model_name_or_path.replace("/", "--").replace(".", "/"),
            pretrained_model_name_or_path.replace("/", "--"),
        )
        module = importlib.machinery.SourceFileLoader(module_path, corrected_path).load_module()
>>>>>>> 80f27d7e

    if class_name is None:
        return find_pipeline_class(module)

    return getattr(module, class_name)


def find_pipeline_class(loaded_module):
    """
    Retrieve pipeline class that inherits from `DiffusionPipeline`. Note that there has to be exactly one class
    inheriting from `DiffusionPipeline`.
    """
    from ..pipelines import DiffusionPipeline

    cls_members = dict(inspect.getmembers(loaded_module, inspect.isclass))

    pipeline_class = None
    for cls_name, cls in cls_members.items():
        if (
            cls_name != DiffusionPipeline.__name__
            and issubclass(cls, DiffusionPipeline)
            and cls.__module__.split(".")[0] != "diffusers"
        ):
            if pipeline_class is not None:
                raise ValueError(
                    f"Multiple classes that inherit from {DiffusionPipeline.__name__} have been found:"
                    f" {pipeline_class.__name__}, and {cls_name}. Please make sure to define only one in"
                    f" {loaded_module}."
                )
            pipeline_class = cls

    return pipeline_class


@validate_hf_hub_args
def get_cached_module_file(
    pretrained_model_name_or_path: Union[str, os.PathLike],
    module_file: str,
    cache_dir: Optional[Union[str, os.PathLike]] = None,
    force_download: bool = False,
    proxies: Optional[Dict[str, str]] = None,
    token: Optional[Union[bool, str]] = None,
    revision: Optional[str] = None,
    local_files_only: bool = False,
):
    """
    Prepares Downloads a module from a local folder or a distant repo and returns its path inside the cached
    Transformers module.

    Args:
        pretrained_model_name_or_path (`str` or `os.PathLike`):
            This can be either:

            - a string, the *model id* of a pretrained model configuration hosted inside a model repo on
              huggingface.co. Valid model ids can be located at the root-level, like `bert-base-uncased`, or namespaced
              under a user or organization name, like `dbmdz/bert-base-german-cased`.
            - a path to a *directory* containing a configuration file saved using the
              [`~PreTrainedTokenizer.save_pretrained`] method, e.g., `./my_model_directory/`.

        module_file (`str`):
            The name of the module file containing the class to look for.
        cache_dir (`str` or `os.PathLike`, *optional*):
            Path to a directory in which a downloaded pretrained model configuration should be cached if the standard
            cache should not be used.
        force_download (`bool`, *optional*, defaults to `False`):
            Whether or not to force to (re-)download the configuration files and override the cached versions if they
            exist.
        proxies (`Dict[str, str]`, *optional*):
            A dictionary of proxy servers to use by protocol or endpoint, e.g., `{'http': 'foo.bar:3128',
            'http://hostname': 'foo.bar:4012'}.` The proxies are used on each request.
        token (`str` or *bool*, *optional*):
            The token to use as HTTP bearer authorization for remote files. If `True`, will use the token generated
            when running `transformers-cli login` (stored in `~/.huggingface`).
        revision (`str`, *optional*, defaults to `"main"`):
            The specific model version to use. It can be a branch name, a tag name, or a commit id, since we use a
            git-based system for storing models and other artifacts on huggingface.co, so `revision` can be any
            identifier allowed by git.
        local_files_only (`bool`, *optional*, defaults to `False`):
            If `True`, will only try to load the tokenizer configuration from local files.

    <Tip>

    You may pass a token in `token` if you are not logged in (`huggingface-cli login`) and want to use private or
    [gated models](https://huggingface.co/docs/hub/models-gated#gated-models).

    </Tip>

    Returns:
        `str`: The path to the module inside the cache.
    """
    # Download and cache module_file from the repo `pretrained_model_name_or_path` of grab it if it's a local file.
    pretrained_model_name_or_path = str(pretrained_model_name_or_path)

    module_file_or_url = os.path.join(pretrained_model_name_or_path, module_file)

    if os.path.isfile(module_file_or_url):
        resolved_module_file = module_file_or_url
        submodule = "local"
    elif pretrained_model_name_or_path.count("/") == 0:
        available_versions = get_diffusers_versions()
        # cut ".dev0"
        latest_version = "v" + ".".join(__version__.split(".")[:3])

        # retrieve github version that matches
        if revision is None:
            revision = latest_version if latest_version[1:] in available_versions else "main"
            logger.info(f"Defaulting to latest_version: {revision}.")
        elif revision in available_versions:
            revision = f"v{revision}"
        elif revision == "main":
            revision = revision
        else:
            raise ValueError(
                f"`custom_revision`: {revision} does not exist. Please make sure to choose one of"
                f" {', '.join(available_versions + ['main'])}."
            )

        try:
            resolved_module_file = hf_hub_download(
                repo_id=COMMUNITY_PIPELINES_MIRROR_ID,
                repo_type="dataset",
                filename=f"{revision}/{pretrained_model_name_or_path}.py",
                cache_dir=cache_dir,
                force_download=force_download,
                proxies=proxies,
                local_files_only=local_files_only,
            )
            submodule = "git"
            module_file = pretrained_model_name_or_path + ".py"
        except RevisionNotFoundError as e:
            raise EnvironmentError(
                f"Revision '{revision}' not found in the community pipelines mirror. Check available revisions on"
                " https://huggingface.co/datasets/diffusers/community-pipelines-mirror/tree/main."
                " If you don't find the revision you are looking for, please open an issue on https://github.com/huggingface/diffusers/issues."
            ) from e
        except EnvironmentError:
            logger.error(f"Could not locate the {module_file} inside {pretrained_model_name_or_path}.")
            raise
    else:
        try:
            # Load from URL or cache if already cached
            resolved_module_file = hf_hub_download(
                pretrained_model_name_or_path,
                module_file,
                cache_dir=cache_dir,
                force_download=force_download,
                proxies=proxies,
                local_files_only=local_files_only,
                token=token,
            )
            submodule = os.path.join("local", "--".join(pretrained_model_name_or_path.split("/")))
        except EnvironmentError:
            logger.error(f"Could not locate the {module_file} inside {pretrained_model_name_or_path}.")
            raise

    # Check we have all the requirements in our environment
    modules_needed = check_imports(resolved_module_file)

    # Now we move the module inside our cached dynamic modules.
    full_submodule = DIFFUSERS_DYNAMIC_MODULE_NAME + os.path.sep + submodule
    create_dynamic_module(full_submodule)
    submodule_path = Path(HF_MODULES_CACHE) / full_submodule
    if submodule == "local" or submodule == "git":
        # We always copy local files (we could hash the file to see if there was a change, and give them the name of
        # that hash, to only copy when there is a modification but it seems overkill for now).
        # The only reason we do the copy is to avoid putting too many folders in sys.path.
        shutil.copyfile(resolved_module_file, submodule_path / module_file)
        for module_needed in modules_needed:
            if len(module_needed.split(".")) == 2:
                module_needed = "/".join(module_needed.split("."))
                module_folder = module_needed.split("/")[0]
                if not os.path.exists(submodule_path / module_folder):
                    os.makedirs(submodule_path / module_folder)
            module_needed = f"{module_needed}.py"
            shutil.copyfile(os.path.join(pretrained_model_name_or_path, module_needed), submodule_path / module_needed)
    else:
        # Get the commit hash
        # TODO: we will get this info in the etag soon, so retrieve it from there and not here.
        commit_hash = model_info(pretrained_model_name_or_path, revision=revision, token=token).sha

        # The module file will end up being placed in a subfolder with the git hash of the repo. This way we get the
        # benefit of versioning.
        submodule_path = submodule_path / commit_hash
        full_submodule = full_submodule + os.path.sep + commit_hash
        create_dynamic_module(full_submodule)

        if not (submodule_path / module_file).exists():
            if len(module_file.split("/")) == 2:
                module_folder = module_file.split("/")[0]
                if not os.path.exists(submodule_path / module_folder):
                    os.makedirs(submodule_path / module_folder)
            shutil.copyfile(resolved_module_file, submodule_path / module_file)

        # Make sure we also have every file with relative
        for module_needed in modules_needed:
            if len(module_needed.split(".")) == 2:
                module_needed = "/".join(module_needed.split("."))
            if not (submodule_path / module_needed).exists():
                get_cached_module_file(
                    pretrained_model_name_or_path,
                    f"{module_needed}.py",
                    cache_dir=cache_dir,
                    force_download=force_download,
                    proxies=proxies,
                    token=token,
                    revision=revision,
                    local_files_only=local_files_only,
                )
    return os.path.join(full_submodule, module_file)


@validate_hf_hub_args
def get_class_from_dynamic_module(
    pretrained_model_name_or_path: Union[str, os.PathLike],
    module_file: str,
    class_name: Optional[str] = None,
    cache_dir: Optional[Union[str, os.PathLike]] = None,
    force_download: bool = False,
    proxies: Optional[Dict[str, str]] = None,
    token: Optional[Union[bool, str]] = None,
    revision: Optional[str] = None,
    local_files_only: bool = False,
    **kwargs,
):
    """
    Extracts a class from a module file, present in the local folder or repository of a model.

    <Tip warning={true}>

    Calling this function will execute the code in the module file found locally or downloaded from the Hub. It should
    therefore only be called on trusted repos.

    </Tip>

    Args:
        pretrained_model_name_or_path (`str` or `os.PathLike`):
            This can be either:

            - a string, the *model id* of a pretrained model configuration hosted inside a model repo on
              huggingface.co. Valid model ids can be located at the root-level, like `bert-base-uncased`, or namespaced
              under a user or organization name, like `dbmdz/bert-base-german-cased`.
            - a path to a *directory* containing a configuration file saved using the
              [`~PreTrainedTokenizer.save_pretrained`] method, e.g., `./my_model_directory/`.

        module_file (`str`):
            The name of the module file containing the class to look for.
        class_name (`str`):
            The name of the class to import in the module.
        cache_dir (`str` or `os.PathLike`, *optional*):
            Path to a directory in which a downloaded pretrained model configuration should be cached if the standard
            cache should not be used.
        force_download (`bool`, *optional*, defaults to `False`):
            Whether or not to force to (re-)download the configuration files and override the cached versions if they
            exist.
        proxies (`Dict[str, str]`, *optional*):
            A dictionary of proxy servers to use by protocol or endpoint, e.g., `{'http': 'foo.bar:3128',
            'http://hostname': 'foo.bar:4012'}.` The proxies are used on each request.
        token (`str` or `bool`, *optional*):
            The token to use as HTTP bearer authorization for remote files. If `True`, will use the token generated
            when running `transformers-cli login` (stored in `~/.huggingface`).
        revision (`str`, *optional*, defaults to `"main"`):
            The specific model version to use. It can be a branch name, a tag name, or a commit id, since we use a
            git-based system for storing models and other artifacts on huggingface.co, so `revision` can be any
            identifier allowed by git.
        local_files_only (`bool`, *optional*, defaults to `False`):
            If `True`, will only try to load the tokenizer configuration from local files.

    <Tip>

    You may pass a token in `token` if you are not logged in (`huggingface-cli login`) and want to use private or
    [gated models](https://huggingface.co/docs/hub/models-gated#gated-models).

    </Tip>

    Returns:
        `type`: The class, dynamically imported from the module.

    Examples:

    ```python
    # Download module `modeling.py` from huggingface.co and cache then extract the class `MyBertModel` from this
    # module.
    cls = get_class_from_dynamic_module("sgugger/my-bert-model", "modeling.py", "MyBertModel")
    ```"""
    # And lastly we get the class inside our newly created module
    final_module = get_cached_module_file(
        pretrained_model_name_or_path,
        module_file,
        cache_dir=cache_dir,
        force_download=force_download,
        proxies=proxies,
        token=token,
        revision=revision,
        local_files_only=local_files_only,
    )
<<<<<<< HEAD
    return get_class_in_module(class_name, final_module)
=======
    return get_class_in_module(class_name, final_module.replace(".py", ""), pretrained_model_name_or_path)
>>>>>>> 80f27d7e
<|MERGE_RESOLUTION|>--- conflicted
+++ resolved
@@ -159,7 +159,6 @@
     return get_relative_imports(filename)
 
 
-<<<<<<< HEAD
 def _raise_timeout_error(signum, frame):
     raise ValueError(
         "Loading this model requires you to execute custom code contained in the model repository on your local "
@@ -237,32 +236,6 @@
             module = cached_module
 
         module_spec.loader.exec_module(module)
-=======
-def get_class_in_module(class_name, module_path, pretrained_model_name_or_path=None):
-    """
-    Import a module on the cache directory for modules and extract a class from it.
-    """
-    module_path = module_path.replace(os.path.sep, ".")
-    try:
-        module = importlib.import_module(module_path)
-    except ModuleNotFoundError as e:
-        # This can happen when the repo id contains ".", which Python's import machinery interprets as a directory
-        # separator. We do a bit of monkey patching to detect and fix this case.
-        if not (
-            pretrained_model_name_or_path is not None
-            and "." in pretrained_model_name_or_path
-            and module_path.startswith("diffusers_modules")
-            and pretrained_model_name_or_path.replace("/", "--") in module_path
-        ):
-            raise e  # We can't figure this one out, just reraise the original error
-
-        corrected_path = os.path.join(HF_MODULES_CACHE, module_path.replace(".", "/")) + ".py"
-        corrected_path = corrected_path.replace(
-            pretrained_model_name_or_path.replace("/", "--").replace(".", "/"),
-            pretrained_model_name_or_path.replace("/", "--"),
-        )
-        module = importlib.machinery.SourceFileLoader(module_path, corrected_path).load_module()
->>>>>>> 80f27d7e
 
     if class_name is None:
         return find_pipeline_class(module)
@@ -558,8 +531,4 @@
         revision=revision,
         local_files_only=local_files_only,
     )
-<<<<<<< HEAD
-    return get_class_in_module(class_name, final_module)
-=======
-    return get_class_in_module(class_name, final_module.replace(".py", ""), pretrained_model_name_or_path)
->>>>>>> 80f27d7e
+    return get_class_in_module(class_name, final_module)