--- conflicted
+++ resolved
@@ -58,33 +58,11 @@
         """
         Set whether to use NPU flash attention from `torch_npu` or not.
 
-<<<<<<< HEAD
         Args:
             use_npu_flash_attention (`bool`): Whether to use NPU flash attention or not.
         """
         if use_npu_flash_attention:
             processor = AttnProcessorNPU()
-=======
-        if qk_norm is not None and added_kv_proj_dim is not None:
-            if qk_norm == "layer_norm":
-                self.norm_added_q = nn.LayerNorm(dim_head, eps=eps, elementwise_affine=elementwise_affine)
-                self.norm_added_k = nn.LayerNorm(dim_head, eps=eps, elementwise_affine=elementwise_affine)
-            elif qk_norm == "fp32_layer_norm":
-                self.norm_added_q = FP32LayerNorm(dim_head, elementwise_affine=False, bias=False, eps=eps)
-                self.norm_added_k = FP32LayerNorm(dim_head, elementwise_affine=False, bias=False, eps=eps)
-            elif qk_norm == "rms_norm":
-                self.norm_added_q = RMSNorm(dim_head, eps=eps)
-                self.norm_added_k = RMSNorm(dim_head, eps=eps)
-            elif qk_norm == "rms_norm_across_heads":
-                # Wan applies qk norm across all heads
-                # Wan also doesn't apply a q norm
-                self.norm_added_q = None
-                self.norm_added_k = RMSNorm(dim_head * kv_heads, eps=eps)
-            else:
-                raise ValueError(
-                    f"unknown qk_norm: {qk_norm}. Should be one of `None,'layer_norm','fp32_layer_norm','rms_norm'`"
-                )
->>>>>>> 9352a5ca
         else:
             # set attention processor
             # We use the AttnProcessorSDPA by default when torch 2.x is used which uses
@@ -468,14 +446,10 @@
 
         if out_dim == 3:
             if attention_mask.shape[0] < batch_size * head_size:
-                attention_mask = attention_mask.repeat_interleave(
-                    head_size, dim=0, output_size=attention_mask.shape[0] * head_size
-                )
+                attention_mask = attention_mask.repeat_interleave(head_size, dim=0)
         elif out_dim == 4:
             attention_mask = attention_mask.unsqueeze(1)
-            attention_mask = attention_mask.repeat_interleave(
-                head_size, dim=1, output_size=attention_mask.shape[1] * head_size
-            )
+            attention_mask = attention_mask.repeat_interleave(head_size, dim=1)
 
         return attention_mask
 
@@ -804,8 +778,9 @@
                 self.norm_added_q = RMSNorm(dim_head, eps=eps)
                 self.norm_added_k = RMSNorm(dim_head, eps=eps)
             elif qk_norm == "rms_norm_across_heads":
-                # Wanx applies qk norm across all heads
-                self.norm_added_q = RMSNorm(dim_head * heads, eps=eps)
+                # Wan applies qk norm across all heads
+                # Wan also doesn't apply a q norm
+                self.norm_added_q = None
                 self.norm_added_k = RMSNorm(dim_head * kv_heads, eps=eps)
             else:
                 raise ValueError(
